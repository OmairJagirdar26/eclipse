//
//  ========================================================================
//  Copyright (c) 1995-2019 Mort Bay Consulting Pty. Ltd.
//  ------------------------------------------------------------------------
//  All rights reserved. This program and the accompanying materials
//  are made available under the terms of the Eclipse Public License v1.0
//  and Apache License v2.0 which accompanies this distribution.
//
//      The Eclipse Public License is available at
//      http://www.eclipse.org/legal/epl-v10.html
//
//      The Apache License v2.0 is available at
//      http://www.opensource.org/licenses/apache2.0.php
//
//  You may elect to redistribute this code under either of these licenses.
//  ========================================================================
//

package org.eclipse.jetty.maven.plugin;

import java.io.File;
import java.io.IOException;
import java.lang.reflect.Method;
import java.net.MalformedURLException;
import java.util.ArrayList;
import java.util.EventListener;
import java.util.HashMap;
import java.util.List;
import java.util.Map;
import java.util.Set;
import java.util.TreeSet;

import org.eclipse.jetty.annotations.AnnotationConfiguration;
import org.eclipse.jetty.plus.webapp.EnvConfiguration;
import org.eclipse.jetty.plus.webapp.PlusConfiguration;
import org.eclipse.jetty.quickstart.QuickStartConfiguration;
import org.eclipse.jetty.quickstart.QuickStartConfiguration.Mode;
import org.eclipse.jetty.servlet.FilterHolder;
import org.eclipse.jetty.servlet.FilterMapping;
import org.eclipse.jetty.servlet.ServletHolder;
import org.eclipse.jetty.servlet.ServletMapping;
import org.eclipse.jetty.util.StringUtil;
import org.eclipse.jetty.util.URIUtil;
import org.eclipse.jetty.util.log.Log;
import org.eclipse.jetty.util.log.Logger;
import org.eclipse.jetty.util.resource.PathResource;
import org.eclipse.jetty.util.resource.Resource;
import org.eclipse.jetty.util.resource.ResourceCollection;
import org.eclipse.jetty.webapp.Configuration;
import org.eclipse.jetty.webapp.MetaInfConfiguration;
import org.eclipse.jetty.webapp.WebAppContext;

/**
 * JettyWebAppContext
 * 
 * Extends the WebAppContext to specialize for the maven environment. We pass in
 * the list of files that should form the classpath for the webapp when
 * executing in the plugin, and any jetty-env.xml file that may have been
 * configured.
 *
 */
public class JettyWebAppContext extends WebAppContext
{
    private static final Logger LOG = Log.getLogger(JettyWebAppContext.class);

    private static final String DEFAULT_CONTAINER_INCLUDE_JAR_PATTERN = ".*/javax.servlet-[^/]*\\.jar$|.*/jetty-servlet-api-[^/]*\\.jar$|.*javax.servlet.jsp.jstl-[^/]*\\.jar|.*taglibs-standard-impl-.*\\.jar";

    private static final String WEB_INF_CLASSES_PREFIX = "/WEB-INF/classes";

    private static final String WEB_INF_LIB_PREFIX = "/WEB-INF/lib";

    private File _classes = null;

    private File _testClasses = null;

    private final List<File> _webInfClasses = new ArrayList<>();

    private final List<File> _webInfJars = new ArrayList<>();

    private final Map<String, File> _webInfJarMap = new HashMap<String, File>();

    private List<File> _classpathFiles; // webInfClasses+testClasses+webInfJars

    private String _jettyEnvXml;

    private List<Overlay> _overlays;

    /**
     * Set the "org.eclipse.jetty.server.webapp.ContainerIncludeJarPattern" with
     * a pattern for matching jars on container classpath to scan. This is
     * analogous to the WebAppContext.setAttribute() call.
     */
    private String _containerIncludeJarPattern = null;

    /**
     * Set the "org.eclipse.jetty.server.webapp.WebInfIncludeJarPattern" with a
     * pattern for matching jars on webapp's classpath to scan. This is
     * analogous to the WebAppContext.setAttribute() call.
     */
    private String _webInfIncludeJarPattern = null;

    /**
     * If there is no maven-war-plugin config for ordering of the current
     * project in the sequence of overlays, use this to control whether the
     * current project is added first or last in list of overlaid resources
     */
    private boolean _baseAppFirst = true;

    private boolean _isGenerateQuickStart;

    public JettyWebAppContext() throws Exception
    {
        super();
        // Turn off copyWebInf option as it is not applicable for plugin.
        super.setCopyWebInf(false);
        addConfiguration(new MavenWebInfConfiguration());
        addConfiguration(new MavenMetaInfConfiguration());
        addConfiguration(new EnvConfiguration());
        addConfiguration(new PlusConfiguration());
        addConfiguration(new AnnotationConfiguration());
    }

    public void setContainerIncludeJarPattern(String pattern)
    {
        _containerIncludeJarPattern = pattern;
    }

    public String getContainerIncludeJarPattern()
    {
        return _containerIncludeJarPattern;
    }

    public String getWebInfIncludeJarPattern()
    {
        return _webInfIncludeJarPattern;
    }

    public void setWebInfIncludeJarPattern(String pattern)
    {
        _webInfIncludeJarPattern = pattern;
    }

    public List<File> getClassPathFiles()
    {
        return this._classpathFiles;
    }

    public void setJettyEnvXml(String jettyEnvXml)
    {
        this._jettyEnvXml = jettyEnvXml;
    }

    public String getJettyEnvXml()
    {
        return this._jettyEnvXml;
    }

    public void setClasses(File dir)
    {
        _classes = dir;
    }

    public File getClasses()
    {
        return _classes;
    }

    public void setWebInfLib(List<File> jars)
    {
        _webInfJars.addAll(jars);
    }

    public void setTestClasses(File dir)
    {
        _testClasses = dir;
    }

    public File getTestClasses()
    {
        return _testClasses;
    }

    /**
     * Ordered list of wars to overlay on top of the current project. The list
     * may contain an overlay that represents the current project.
     * 
     * @param overlays the list of overlays
     */
    public void setOverlays(List<Overlay> overlays)
    {
        _overlays = overlays;
    }

    /**
     * Set the name of the attribute that is used in each generated xml element
     * to indicate the source of the xml element (eg annotation, web.xml etc).
     * 
     * @param name the name of the attribute to use.
     */
    public void setOriginAttribute(String name)
    {
        setAttribute(QuickStartConfiguration.ORIGIN_ATTRIBUTE, name);
    }

    /**
     * @return the originAttribute
     */
    public String getOriginAttribute()
    {
        Object attr = getAttribute(QuickStartConfiguration.ORIGIN_ATTRIBUTE);
        return attr == null ? null : attr.toString();
    }

    /**
     * Toggle whether or not the origin attribute will be generated into the
     * xml.
     * 
     * @param generateOrigin if true then the origin of each xml element is
     *            added, otherwise it is omitted.
     */
    public void setGenerateOrigin(boolean generateOrigin)
    {
        setAttribute(QuickStartConfiguration.GENERATE_ORIGIN, generateOrigin);
    }

    /**
     * @return true if the origin attribute will be generated, false otherwise
     */
    public boolean isGenerateOrigin()
    {
        Object attr = getAttribute(QuickStartConfiguration.GENERATE_ORIGIN);
        return attr == null ? false : Boolean.valueOf(attr.toString());
    }

    public List<Overlay> getOverlays()
    {
        return _overlays;
    }

    public void setBaseAppFirst(boolean value)
    {
        _baseAppFirst = value;
    }

    public boolean getBaseAppFirst()
    {
        return _baseAppFirst;
    }

    /**
     * Set the file to use into which to generate the quickstart output.
     * 
     * @param quickStartWebXml the full path to the file to use
     * @throws Exception
     */
    public void setQuickStartWebDescriptor(String quickStartWebXml) throws Exception
    {
        setQuickStartWebDescriptor(Resource.newResource(quickStartWebXml));
    }

    /**
     * Set the Resource to use into which to generate the quickstart output.
     * 
     * @param quickStartWebXml
     */
    protected void setQuickStartWebDescriptor(Resource quickStartWebXml)
    {
        setAttribute(QuickStartConfiguration.QUICKSTART_WEB_XML, quickStartWebXml.toString());
    }

    public Resource getQuickStartWebDescriptor() throws Exception
    {
        Object o = getAttribute(QuickStartConfiguration.QUICKSTART_WEB_XML);
        if (o == null)
            return null;
        else if (o instanceof Resource)
            return (Resource) o;
        else
            return Resource.newResource((String) o);
    }

    /**
     * This method is provided as a convenience for jetty maven plugin
     * configuration
     * 
     * @param resourceBases Array of resources strings to set as a
     *            {@link ResourceCollection}. Each resource string may be a
     *            comma separated list of resources
     */
    public void setResourceBases(String[] resourceBases)
    {
        List<String> resources = new ArrayList<String>();
        for (String rl : resourceBases)
        {
            String[] rs = StringUtil.csvSplit(rl);
            for (String r : rs)
                resources.add(r);
        }
        setBaseResource(new ResourceCollection(resources.toArray(new String[resources.size()])));
    }

    public List<File> getWebInfLib()
    {
        return _webInfJars;
    }

    public List<File> getWebInfClasses()
    {
        return _webInfClasses;
    }

    /**
     * If true, a quickstart for the webapp is generated.
     * 
     * @param quickStart if true the quickstart is generated, false otherwise
     */
    public void setGenerateQuickStart(boolean quickStart)
    {
        _isGenerateQuickStart = quickStart;
    }

    public boolean isGenerateQuickStart()
    {
        return _isGenerateQuickStart;
    }

    @Override
    public void doStart() throws Exception
    {

        // choose if this will be a quickstart or normal start
        if (!isGenerateQuickStart() && getQuickStartWebDescriptor() != null)
        {
            MavenQuickStartConfiguration quickStart = new MavenQuickStartConfiguration();
            quickStart.setMode(Mode.QUICKSTART);
            quickStart.setQuickStartWebXml(getQuickStartWebDescriptor());
            addConfiguration(quickStart);
        }
        else if (isGenerateQuickStart())
        {
            MavenQuickStartConfiguration quickStart = new MavenQuickStartConfiguration();
            quickStart.setMode(Mode.GENERATE);
            quickStart.setQuickStartWebXml(getQuickStartWebDescriptor());
            addConfiguration(quickStart);
        }

        // Set up the pattern that tells us where the jars are that need
        // scanning

        // Allow user to set up pattern for names of jars from the container
        // classpath
        // that will be scanned - note that by default NO jars are scanned
        String tmp = _containerIncludeJarPattern;
        if (tmp == null || "".equals(tmp)) tmp = (String) getAttribute(MetaInfConfiguration.CONTAINER_JAR_PATTERN);

        tmp = addPattern(tmp, DEFAULT_CONTAINER_INCLUDE_JAR_PATTERN);
        setAttribute(MetaInfConfiguration.CONTAINER_JAR_PATTERN, tmp);

        // Allow user to set up pattern of jar names from WEB-INF that will be
        // scanned.
        // Note that by default ALL jars considered to be in WEB-INF will be
        // scanned - setting
        // a pattern restricts scanning
        if (_webInfIncludeJarPattern != null) setAttribute(MetaInfConfiguration.WEBINF_JAR_PATTERN, _webInfIncludeJarPattern);

        // Set up the classes dirs that comprises the equivalent of
        // WEB-INF/classes
        if (_testClasses != null) _webInfClasses.add(_testClasses);
        if (_classes != null) _webInfClasses.add(_classes);

        // Set up the classpath
        _classpathFiles = new ArrayList<>();
        _classpathFiles.addAll(_webInfClasses);
        _classpathFiles.addAll(_webInfJars);

        // Initialize map containing all jars in /WEB-INF/lib
        _webInfJarMap.clear();
        for (File file : _webInfJars)
        {
            // Return all jar files from class path
            String fileName = file.getName();
            if (fileName.endsWith(".jar")) _webInfJarMap.put(fileName, file);
        }

        // check for CDI
        initCDI();

        // CHECK setShutdown(false);
        super.doStart();
    }

    @Override
    protected void loadConfigurations()
    {
        super.loadConfigurations();
        try
        {
            // inject configurations with config from maven plugin
            for (Configuration c : getWebAppConfigurations())
            {
                if (c instanceof EnvConfiguration && getJettyEnvXml() != null)
                    ((EnvConfiguration) c).setJettyEnvResource(new PathResource(new File(getJettyEnvXml())));
            }
        }
        catch (Exception e)
        {
            throw new RuntimeException(e);
        }
    }

    @Override
    public void doStop() throws Exception
    {
        if (_classpathFiles != null) _classpathFiles.clear();
        _classpathFiles = null;

        _classes = null;
        _testClasses = null;

        if (_webInfJarMap != null) _webInfJarMap.clear();

        _webInfClasses.clear();
        _webInfJars.clear();

        // CHECK setShutdown(true);
        // just wait a little while to ensure no requests are still being
        // processed
        Thread.currentThread().sleep(500L);

        super.doStop();

        // remove all listeners, servlets and filters. This is because we will
        // re-apply
        // any context xml file, which means they would potentially be added
        // multiple times.
        setEventListeners(new EventListener[0]);
        getServletHandler().setFilters(new FilterHolder[0]);
        getServletHandler().setFilterMappings(new FilterMapping[0]);
        getServletHandler().setServlets(new ServletHolder[0]);
        getServletHandler().setServletMappings(new ServletMapping[0]);
    }

    @Override
    public Resource getResource(String uriInContext) throws MalformedURLException
    {
        Resource resource = null;
        // Try to get regular resource
        resource = super.getResource(uriInContext);

        // If no regular resource exists check for access to /WEB-INF/lib or
        // /WEB-INF/classes
        if ((resource == null || !resource.exists()) && uriInContext != null && _classes != null)
        {
            String uri = URIUtil.canonicalPath(uriInContext);
            if (uri == null) return null;

            try
            {
                // Replace /WEB-INF/classes with candidates for the classpath
                if (uri.startsWith(WEB_INF_CLASSES_PREFIX))
                {
                    if (uri.equalsIgnoreCase(WEB_INF_CLASSES_PREFIX) || uri.equalsIgnoreCase(WEB_INF_CLASSES_PREFIX + "/"))
                    {
                        // exact match for a WEB-INF/classes, so preferentially
                        // return the resource matching the web-inf classes
                        // rather than the test classes
                        if (_classes != null)
                            return Resource.newResource(_classes);
                        else if (_testClasses != null) return Resource.newResource(_testClasses);
                    }
                    else
                    {
                        // try matching
                        Resource res = null;
                        int i = 0;
                        while (res == null && (i < _webInfClasses.size()))
                        {
                            String newPath = StringUtil.replace(uri, WEB_INF_CLASSES_PREFIX, _webInfClasses.get(i).getPath());
                            res = Resource.newResource(newPath);
                            if (!res.exists())
                            {
                                res = null;
                                i++;
                            }
                        }
                        return res;
                    }
                }
                else if (uri.startsWith(WEB_INF_LIB_PREFIX))
                {
                    // Return the real jar file for all accesses to
                    // /WEB-INF/lib/*.jar
<<<<<<< HEAD
                    String jarName = uri.replace(WEB_INF_LIB_PREFIX, "");
                    if (jarName.startsWith("/") || jarName.startsWith("\\")) jarName = jarName.substring(1);
                    if (jarName.length() == 0) return null;
=======
                    String jarName = StringUtil.strip(uri, WEB_INF_LIB_PREFIX);
                    if (jarName.startsWith("/") || jarName.startsWith("\\")) 
                        jarName = jarName.substring(1);
                    if (jarName.length()==0) 
                        return null;
>>>>>>> 40e9e053
                    File jarFile = _webInfJarMap.get(jarName);
                    if (jarFile != null) return Resource.newResource(jarFile.getPath());

                    return null;
                }
            }
            catch (MalformedURLException e)
            {
                throw e;
            }
            catch (IOException e)
            {
                LOG.ignore(e);
            }
        }
        return resource;
    }

    @Override
    public Set<String> getResourcePaths(String path)
    {
        // Try to get regular resource paths - this will get appropriate paths
        // from any overlaid wars etc
        Set<String> paths = super.getResourcePaths(path);

        if (path != null)
        {
            TreeSet<String> allPaths = new TreeSet<>();
            allPaths.addAll(paths);

            // add in the dependency jars as a virtual WEB-INF/lib entry
            if (path.startsWith(WEB_INF_LIB_PREFIX))
            {
                for (String fileName : _webInfJarMap.keySet())
                {
                    // Return all jar files from class path
                    allPaths.add(WEB_INF_LIB_PREFIX + "/" + fileName);
                }
            }
            else if (path.startsWith(WEB_INF_CLASSES_PREFIX))
            {
                int i = 0;

                while (i < _webInfClasses.size())
                {
                    String newPath = StringUtil.replace(path, WEB_INF_CLASSES_PREFIX, _webInfClasses.get(i).getPath());
                    allPaths.addAll(super.getResourcePaths(newPath));
                    i++;
                }
            }
            return allPaths;
        }
        return paths;
    }

    public String addPattern(String s, String pattern)
    {
        if (s == null)
            s = "";
        else
            s = s.trim();

        if (!s.contains(pattern))
        {
            if (s.length() != 0) s = s + "|";
            s = s + pattern;
        }

        return s;
    }

    public void initCDI()
    {
        Class cdiInitializer = null;
        try
        {
            cdiInitializer = Thread.currentThread().getContextClassLoader().loadClass("org.eclipse.jetty.cdi.servlet.JettyWeldInitializer");
            Method initWebAppMethod = cdiInitializer.getMethod("initWebApp", new Class[] { WebAppContext.class });
            initWebAppMethod.invoke(null, new Object[] { this });
        }
        catch (ClassNotFoundException e)
        {
            LOG.debug("o.e.j.cdi.servlet.JettyWeldInitializer not found, no cdi integration available");
        }
        catch (NoSuchMethodException e)
        {
            LOG.warn("o.e.j.cdi.servlet.JettyWeldInitializer.initWebApp() not found, no cdi integration available");
        }
        catch (Exception e)
        {
            LOG.warn("Problem initializing cdi", e);
        }
    }
}<|MERGE_RESOLUTION|>--- conflicted
+++ resolved
@@ -183,7 +183,7 @@
     /**
      * Ordered list of wars to overlay on top of the current project. The list
      * may contain an overlay that represents the current project.
-     * 
+     *
      * @param overlays the list of overlays
      */
     public void setOverlays(List<Overlay> overlays)
@@ -194,7 +194,7 @@
     /**
      * Set the name of the attribute that is used in each generated xml element
      * to indicate the source of the xml element (eg annotation, web.xml etc).
-     * 
+     *
      * @param name the name of the attribute to use.
      */
     public void setOriginAttribute(String name)
@@ -214,7 +214,7 @@
     /**
      * Toggle whether or not the origin attribute will be generated into the
      * xml.
-     * 
+     *
      * @param generateOrigin if true then the origin of each xml element is
      *            added, otherwise it is omitted.
      */
@@ -249,7 +249,7 @@
 
     /**
      * Set the file to use into which to generate the quickstart output.
-     * 
+     *
      * @param quickStartWebXml the full path to the file to use
      * @throws Exception
      */
@@ -260,7 +260,7 @@
 
     /**
      * Set the Resource to use into which to generate the quickstart output.
-     * 
+     *
      * @param quickStartWebXml
      */
     protected void setQuickStartWebDescriptor(Resource quickStartWebXml)
@@ -282,7 +282,7 @@
     /**
      * This method is provided as a convenience for jetty maven plugin
      * configuration
-     * 
+     *
      * @param resourceBases Array of resources strings to set as a
      *            {@link ResourceCollection}. Each resource string may be a
      *            comma separated list of resources
@@ -311,7 +311,7 @@
 
     /**
      * If true, a quickstart for the webapp is generated.
-     * 
+     *
      * @param quickStart if true the quickstart is generated, false otherwise
      */
     public void setGenerateQuickStart(boolean quickStart)
@@ -490,17 +490,11 @@
                 {
                     // Return the real jar file for all accesses to
                     // /WEB-INF/lib/*.jar
-<<<<<<< HEAD
-                    String jarName = uri.replace(WEB_INF_LIB_PREFIX, "");
-                    if (jarName.startsWith("/") || jarName.startsWith("\\")) jarName = jarName.substring(1);
-                    if (jarName.length() == 0) return null;
-=======
                     String jarName = StringUtil.strip(uri, WEB_INF_LIB_PREFIX);
                     if (jarName.startsWith("/") || jarName.startsWith("\\")) 
                         jarName = jarName.substring(1);
                     if (jarName.length()==0) 
                         return null;
->>>>>>> 40e9e053
                     File jarFile = _webInfJarMap.get(jarName);
                     if (jarFile != null) return Resource.newResource(jarFile.getPath());
 
