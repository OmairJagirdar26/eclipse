<project xmlns="http://maven.apache.org/POM/4.0.0" xmlns:xsi="http://www.w3.org/2001/XMLSchema-instance" xsi:schemaLocation="http://maven.apache.org/POM/4.0.0 http://maven.apache.org/maven-v4_0_0.xsd">
  <modelVersion>4.0.0</modelVersion>
  <parent>
    <groupId>org.eclipse.jetty</groupId>
    <artifactId>jetty-parent</artifactId>
    <version>18</version>
  </parent>
  <groupId>org.eclipse.jetty</groupId>
  <artifactId>jetty-project</artifactId>
<<<<<<< HEAD
  <version>8.0.0.RC0-SNAPSHOT</version>
=======
  <version>7.5.0-SNAPSHOT</version>
>>>>>>> 39674f8a
  <name>Jetty :: Project</name>
  <url>${jetty.url}</url>
  <packaging>pom</packaging>
  <properties>
    <javax-activation-version>1.1</javax-activation-version>
    <javax-mail-version>1.4.1</javax-mail-version>
    <javax-transaction-version>1.1.1</javax-transaction-version>
    <jetty.url>http://www.eclipse.org/jetty</jetty.url>
    <junit-version>4.8.1</junit-version>
    <project.build.sourceEncoding>UTF-8</project.build.sourceEncoding>
    <slf4j-version>1.5.11</slf4j-version>
    <servlet.spec.groupId>org.mortbay.jetty</servlet.spec.groupId>
    <servlet.spec.artifactId>servlet-api</servlet.spec.artifactId>
    <servlet.spec.version>3.0.20100224</servlet.spec.version>
    <build-support-version>1.0</build-support-version>
    <jetty.test.helper>1.6</jetty.test.helper>
    <jetty.test.policy>1.2</jetty.test.policy>
  </properties>
  <scm>
<<<<<<< HEAD
    <connection>scm:svn:http://dev.eclipse.org/svnroot/rt/org.eclipse.jetty/jetty/branches/jetty-8</connection>
    <developerConnection>scm:svn:svn+ssh://dev.eclipse.org/svnroot/rt/org.eclipse.jetty/jetty/branches/jetty-8</developerConnection>
    <url>http://dev.eclipse.org/svnroot/rt/org.eclipse.jetty/jetty/branches/jetty-8</url>
=======
    <connection>scm:git:http://git.eclipse.org/gitroot/jetty/org.eclipse.jetty.project.git</connection>
    <developerConnection>scm:git:ssh://git.eclipse.org/gitroot/jetty/org.eclipse.jetty.project.git</developerConnection>
    <url>http://git.eclipse.org/c/jetty/org.eclipse.jetty.project.git/tree</url>
>>>>>>> 39674f8a
  </scm>
  <build>
    <defaultGoal>install</defaultGoal>
    <plugins>
      <plugin>
        <artifactId>maven-compiler-plugin</artifactId>
        <configuration>
          <source>1.6</source>
          <target>1.6</target>
          <verbose>false</verbose>
        </configuration>
      </plugin>
      <plugin>
        <artifactId>maven-release-plugin</artifactId>
        <configuration>
          <autoVersionSubmodules>true</autoVersionSubmodules>
        </configuration>
      </plugin>
      <plugin>
        <groupId>org.apache.maven.plugins</groupId>
        <artifactId>maven-remote-resources-plugin</artifactId>
        <executions>
          <execution>
            <phase>generate-resources</phase>
            <goals>
              <goal>process</goal>
            </goals>
            <configuration>
              <resourceBundles>
                <resourceBundle>org.eclipse.jetty.toolchain:jetty-artifact-remote-resources:1.0</resourceBundle>
              </resourceBundles>
            </configuration>
          </execution>
        </executions>
      </plugin>
      <!-- source maven plugin creates the source bundle and adds manifest -->
      <plugin>
        <inherited>true</inherited>
        <groupId>org.apache.maven.plugins</groupId>
        <artifactId>maven-source-plugin</artifactId>
        <executions>
          <execution>
            <id>attach-sources</id>
            <phase>process-classes</phase>
            <goals>
              <goal>jar</goal>
            </goals>
            <configuration>
              <archive>
                <manifestEntries>
                  <Bundle-ManifestVersion>2</Bundle-ManifestVersion>
                  <Bundle-Name>${project.name}</Bundle-Name>
                  <Bundle-SymbolicName>${bundle-symbolic-name}.source;singleton:=true</Bundle-SymbolicName>
                  <Bundle-Vendor>Eclipse.org - Jetty</Bundle-Vendor>
                  <Bundle-Version>${parsedVersion.osgiVersion}</Bundle-Version>
                  <Eclipse-SourceBundle>${bundle-symbolic-name};version="${parsedVersion.osgiVersion}";roots:="."</Eclipse-SourceBundle>
                </manifestEntries>
              </archive>
            </configuration>
          </execution>
        </executions>
      </plugin>
      <!-- Build helper maven plugin sets the parsedVersion.osgiVersion property -->
      <plugin>
        <groupId>org.codehaus.mojo</groupId>
        <artifactId>build-helper-maven-plugin</artifactId>
        <executions>
          <execution>
            <id>set-osgi-version</id>
            <phase>validate</phase>
            <goals>
              <goal>parse-version</goal>
            </goals>
          </execution>
        </executions>
      </plugin>
      <!-- Enforcer Plugin -->
      <plugin>
        <groupId>org.apache.maven.plugins</groupId>
        <artifactId>maven-enforcer-plugin</artifactId>
        <executions>
          <execution>
            <id>enforce-java</id>
            <goals>
              <goal>enforce</goal>
            </goals>
            <configuration>
              <rules>
                <requireMavenVersion>
                  <version>[2.0.6,)</version>
                </requireMavenVersion>
                <requireJavaVersion>
                  <version>[1.5,)</version>
                </requireJavaVersion>
                <versionTxtRule implementation="org.eclipse.jetty.toolchain.enforcer.rules.VersionTxtRule" />
                <versionOsgiRule implementation="org.eclipse.jetty.toolchain.enforcer.rules.RequireOsgiCompatibleVersionRule" />
                <versionRedhatRule implementation="org.eclipse.jetty.toolchain.enforcer.rules.RequireRedhatCompatibleVersionRule" />
                <versionDebianRule implementation="org.eclipse.jetty.toolchain.enforcer.rules.RequireDebianCompatibleVersionRule" />
              </rules>
            </configuration>
          </execution>
        </executions>
        <dependencies>
           <dependency>
             <groupId>org.eclipse.jetty.toolchain</groupId>
             <artifactId>jetty-build-support</artifactId>
             <version>${build-support-version}</version>
           </dependency>
        </dependencies>
      </plugin>
      <plugin>
        <groupId>org.apache.maven.plugins</groupId>
        <artifactId>maven-pmd-plugin</artifactId>
        <configuration>
          <targetJdk>1.5</targetJdk>
          <rulesets>
            <ruleset>jetty/pmd_ruleset.xml</ruleset>
          </rulesets>
        </configuration>
        <dependencies>
          <dependency>
            <groupId>org.eclipse.jetty.toolchain</groupId>
            <artifactId>jetty-build-support</artifactId>
            <version>${build-support-version}</version>
          </dependency>
        </dependencies>
      </plugin>
    </plugins>
    <pluginManagement>
      <plugins>
        <plugin>
          <groupId>org.apache.maven.plugins</groupId>
          <artifactId>maven-jar-plugin</artifactId>
          <configuration>
            <archive>
              <manifestEntries>
                <Implementation-Version>${project.version}</Implementation-Version>
                <Implementation-Vendor>Eclipse.org - Jetty</Implementation-Vendor>
                <url>${jetty.url}</url>
              </manifestEntries>
            </archive>
          </configuration>
        </plugin>
        <plugin>
          <groupId>org.apache.maven.plugins</groupId>
          <artifactId>maven-surefire-plugin</artifactId>
          <configuration>
            <failIfNoTests>false</failIfNoTests>
            <systemProperties>
              <property>
                <name>org.eclipse.jetty.io.AbstractBuffer.boundsChecking</name>
                <value>true</value>
              </property>
            </systemProperties>
          </configuration>
        </plugin>
        <plugin>
          <groupId>org.apache.felix</groupId>
          <artifactId>maven-bundle-plugin</artifactId>
          <extensions>true</extensions>
          <configuration>
            <instructions>
              <Bundle-RequiredExecutionEnvironment>J2SE-1.5</Bundle-RequiredExecutionEnvironment>
              <Bundle-DocURL>${jetty.url}</Bundle-DocURL>
              <Bundle-Vendor>Eclipse Jetty Project</Bundle-Vendor>
              <Bundle-Localization>plugin</Bundle-Localization>
              <Bundle-Classpath>.</Bundle-Classpath>
              <Export-Package>${bundle-symbolic-name}.*;version="${parsedVersion.majorVersion}.${parsedVersion.minorVersion}.${parsedVersion.incrementalVersion}"</Export-Package>
              <Bundle-Copyright>Copyright (c) 2008-2009 Mort Bay Consulting Pty. Ltd.</Bundle-Copyright>
              <_versionpolicy>[$(version;==;$(@)),$(version;+;$(@)))</_versionpolicy>
            </instructions>
          </configuration>
        </plugin>
        <plugin>
          <groupId>org.apache.maven.plugins</groupId>
          <artifactId>maven-assembly-plugin</artifactId>
          <dependencies>
            <dependency>
              <groupId>org.eclipse.jetty.toolchain</groupId>
              <artifactId>jetty-assembly-descriptors</artifactId>
              <version>1.0</version>
            </dependency>
          </dependencies>
        </plugin>
        <plugin>
          <groupId>org.codehaus.mojo</groupId>
          <artifactId>findbugs-maven-plugin</artifactId>
          <version>2.3.2</version>
          <configuration>
            <findbugsXmlOutput>true</findbugsXmlOutput>
            <xmlOutput>true</xmlOutput>
            <effort>Max</effort>
            <onlyAnalyze>org.eclipse.jetty.*</onlyAnalyze>
          </configuration>
        </plugin>
        <plugin>
          <groupId>org.apache.maven.plugins</groupId>
          <artifactId>maven-dependency-plugin</artifactId>
        </plugin>
        <plugin>
          <groupId>org.apache.maven.plugins</groupId>
          <artifactId>maven-jxr-plugin</artifactId>
          <version>2.2</version>
        </plugin>
        <plugin>
          <groupId>org.apache.maven.plugins</groupId>
          <artifactId>maven-javadoc-plugin</artifactId>
          <version>2.8</version>
        </plugin>
        <plugin>
          <groupId>org.apache.maven.plugins</groupId>
          <artifactId>maven-pmd-plugin</artifactId>
          <version>2.5</version>
        </plugin>
      </plugins>
    </pluginManagement>
  </build>
  <reporting>

    <plugins>
      <plugin>
        <groupId>org.apache.maven.plugins</groupId>
        <artifactId>maven-jxr-plugin</artifactId>
        <version>2.2</version>
      </plugin>
      <plugin>
        <groupId>org.apache.maven.plugins</groupId>
        <artifactId>maven-javadoc-plugin</artifactId>
        <version>2.8</version>
        <configuration>
          <maxmemory>512m</maxmemory>
          <docfilessubdirs>true</docfilessubdirs>
          <detectLinks>true</detectLinks>
          <detectJavaApiLink>true</detectJavaApiLink>
        </configuration>
      </plugin>
      <plugin>
        <groupId>org.apache.maven.plugins</groupId>
        <artifactId>maven-pmd-plugin</artifactId>
        <version>2.5</version>
        <configuration>
          <targetJdk>1.5</targetJdk>
          <rulesets>
            <ruleset>jetty/pmd_ruleset.xml</ruleset>
          </rulesets>
        </configuration>
      </plugin>
      <plugin>
        <groupId>org.codehaus.mojo</groupId>
        <artifactId>findbugs-maven-plugin</artifactId>
        <version>2.3.2</version>
      </plugin>
    </plugins>
  </reporting>
  <repositories>
    <repository>
      <snapshots>
        <enabled>true</enabled>
      </snapshots>
      <id>sonatype-snapshots</id>
      <name>Sonatype Jetty Snapshots</name>
      <url>http://oss.sonatype.org/content/groups/jetty</url>
    </repository>
  </repositories>
  <modules>
    <module>jetty-util</module>
    <module>jetty-jmx</module>
    <module>jetty-io</module>
    <module>jetty-http</module>
    <module>jetty-websocket</module>
    <module>jetty-continuation</module>
    <module>jetty-server</module>
    <module>jetty-client</module>
    <module>jetty-xml</module>
    <module>jetty-security</module>
    <module>jetty-jaspi</module>
    <module>jetty-servlet</module>
    <module>jetty-webapp</module>
    <module>jetty-servlets</module>
    <module>jetty-deploy</module>
    <module>jetty-ajp</module>
    <module>jetty-jndi</module>
    <module>jetty-annotations</module>
    <module>jetty-plus</module>
    <module>jetty-rewrite</module>
    <module>jetty-policy</module>
    <module>jetty-start</module>
    <module>jetty-nested</module>
    <module>jetty-overlay-deployer</module>
    <module>jetty-osgi</module>
    <module>test-continuation</module>
    <module>test-continuation-jetty6</module>
    <module>test-jetty-servlet</module>
    <module>test-jetty-webapp</module>
    <module>test-jetty-nested</module>
    <module>example-jetty-embedded</module>
    <module>example-async-rest</module>
    <module>tests</module>
  </modules>
  <dependencyManagement>
    <dependencies>
      <dependency>
         <groupId>${servlet.spec.groupId}</groupId>
         <artifactId>${servlet.spec.artifactId}</artifactId>
         <version>${servlet.spec.version}</version>
       </dependency>
      <dependency>
        <groupId>org.apache.maven</groupId>
        <artifactId>maven-plugin-tools-api</artifactId>
        <version>2.0</version>
      </dependency>
      <dependency>
        <groupId>org.eclipse.jetty.toolchain</groupId>
        <artifactId>jetty-test-helper</artifactId>
        <version>${jetty.test.helper}</version>
      </dependency>
      <dependency>
        <groupId>org.slf4j</groupId>
        <artifactId>jcl104-over-slf4j</artifactId>
        <version>${slf4j-version}</version>
      </dependency>
      <dependency>
        <groupId>org.slf4j</groupId>
        <artifactId>slf4j-simple</artifactId>
        <version>${slf4j-version}</version>
      </dependency>
      <dependency>
        <groupId>org.slf4j</groupId>
        <artifactId>slf4j-api</artifactId>
        <version>${slf4j-version}</version>
      </dependency>
      <dependency>
        <groupId>org.apache.geronimo.specs</groupId>
        <artifactId>geronimo-jta_1.1_spec</artifactId>
        <version>${javax-transaction-version}</version>
      </dependency>
      <dependency>
        <groupId>javax.mail</groupId>
        <artifactId>mail</artifactId>
        <version>${javax-mail-version}</version>
      </dependency>
      <dependency>
        <groupId>javax.activation</groupId>
        <artifactId>activation</artifactId>
        <version>${javax-activation-version}</version>
      </dependency>
      <dependency>
        <groupId>junit</groupId>
        <artifactId>junit</artifactId>
        <version>${junit-version}</version>
      </dependency>
    </dependencies>
  </dependencyManagement>
  <!--
    Usage:
    configure settings.xml for jetty.eclipse.website server entry
    > mvn -Paggregate-site javadoc:aggregate jxr:jxr
    > mvn -N site:deploy
    or
    > mvn -N site:sshdeploy     (for ssh users w/passphrase and ssh-agent)
   -->
  <profiles>
    <profile>
      <!--
        Moves the jetty-aggregate build tree to a profile called 'aggregates'.
        It is active by default, but being in a profile allows it to be
        disabled via the "-P-aggregates" command line on maven.
        (Useful for running site plugin with deep reporting and avoiding
         duplicate hits on aggregated classes) -->
      <id>aggregates</id>
      <activation>
        <activeByDefault>true</activeByDefault>
        <file>
          <exists>${basedir}/pom.xml</exists>
        </file>
      </activation>
      <modules>
        <module>jetty-aggregate</module>
        <module>jetty-distribution</module>
      </modules>
    </profile>
    <profile>
      <!--
        Moves the jetty-osgi build tree to a profile called 'osgi'.
        It is active by default, but being in a profile allows it to be
        disabled via the "-P-osgi" command line on maven (if need be).
        -->
      <id>osgi</id>
      <activation>

	<activeByDefault>false</activeByDefault>
        <!--
	<activeByDefault>true</activeByDefault>
        <file>
          <exists>${basedir}/pom.xml</exists>
        </file>
	-->
      </activation>
      <modules>
        <module>jetty-osgi</module>
      </modules>
    </profile>
    <profile>
      <id>cobertura</id>
      <reporting>
        <plugins>
          <plugin>
            <groupId>org.codehaus.mojo</groupId>
            <artifactId>cobertura-maven-plugin</artifactId>
            <configuration>
              <maxmem>512m</maxmem>
            </configuration>
          </plugin>
          <plugin>
            <groupId>org.apache.maven.plugins</groupId>
            <artifactId>maven-javadoc-plugin</artifactId>
            <reportSets>
              <reportSet>
                <id>just-javadoc-no-aggregate</id>
                <reports>
                  <report>javadoc</report>
                </reports>
                <inherited>true</inherited>
                <configuration>
                  <minmemory>256m</minmemory>
                  <maxmemory>1g</maxmemory>
                  <excludePackageNames>com.acme</excludePackageNames>
                  <links>
                    <link>http://java.sun.com/j2se/1.5.0/docs/api</link>
                    <link>http://java.sun.com/javaee/5/docs/api</link>
                    <link>http://junit.sourceforge.net/javadoc/</link>
                  </links>
                  <tags>
                    <tag>
                      <name>org.apache.xbean.XBean</name>
                      <placement>X</placement>
                      <head />
                    </tag>
                  </tags>
                </configuration>
              </reportSet>
            </reportSets>
          </plugin>
         </plugins>
      </reporting>
      <build>
        <pluginManagement>
          <plugins>
            <plugin>
              <groupId>org.apache.maven.plugins</groupId>
              <artifactId>maven-surefire-plugin</artifactId>
              <configuration>
                <testFailureIgnore>true</testFailureIgnore>
              </configuration>
            </plugin>
          </plugins>
        </pluginManagement>
      </build>
    </profile>
    <profile>
      <id>maven-3</id>
      <activation>
        <file>
          <!--  This employs that the basedir expression is only recognized by Maven 3.x (see MNG-2363) -->
          <exists>${basedir}</exists>
        </file>
      </activation>
      <build>
        <plugins>
          <plugin>
            <artifactId>maven-site-plugin</artifactId>
            <executions>
              <execution>
                <id>attach-descriptor</id>
                <goals>
                  <goal>attach-descriptor</goal>
                </goals>
              </execution>
            </executions>
          </plugin>
        </plugins>
      </build>
    </profile>
    <profile>
      <id>aggregate-site</id>
      <build>
        <plugins>
          <plugin>
            <groupId>org.apache.maven.plugins</groupId>
            <artifactId>maven-jxr-plugin</artifactId>
            <configuration>
              <aggregate>true</aggregate>
            </configuration>
          </plugin>
          <plugin>
            <groupId>org.apache.maven.plugins</groupId>
            <artifactId>maven-javadoc-plugin</artifactId>
            <configuration>
              <excludePackageNames>com.acme</excludePackageNames>
              <links>
                <link>http://java.sun.com/javase/6/docs/api/</link>
                <link>http://java.sun.com/javaee/6/docs/api</link>
                <link>http://junit.sourceforge.net/javadoc/</link>
              </links>
              <tags>
                <tag>
                  <name>org.apache.xbean.XBean</name>
                  <placement>X</placement>
                  <head />
                </tag>
              </tags>
            </configuration>
          </plugin>
        </plugins>
      </build>
    </profile>
  </profiles>
</project><|MERGE_RESOLUTION|>--- conflicted
+++ resolved
@@ -7,11 +7,7 @@
   </parent>
   <groupId>org.eclipse.jetty</groupId>
   <artifactId>jetty-project</artifactId>
-<<<<<<< HEAD
   <version>8.0.0.RC0-SNAPSHOT</version>
-=======
-  <version>7.5.0-SNAPSHOT</version>
->>>>>>> 39674f8a
   <name>Jetty :: Project</name>
   <url>${jetty.url}</url>
   <packaging>pom</packaging>
@@ -31,15 +27,9 @@
     <jetty.test.policy>1.2</jetty.test.policy>
   </properties>
   <scm>
-<<<<<<< HEAD
-    <connection>scm:svn:http://dev.eclipse.org/svnroot/rt/org.eclipse.jetty/jetty/branches/jetty-8</connection>
-    <developerConnection>scm:svn:svn+ssh://dev.eclipse.org/svnroot/rt/org.eclipse.jetty/jetty/branches/jetty-8</developerConnection>
-    <url>http://dev.eclipse.org/svnroot/rt/org.eclipse.jetty/jetty/branches/jetty-8</url>
-=======
     <connection>scm:git:http://git.eclipse.org/gitroot/jetty/org.eclipse.jetty.project.git</connection>
     <developerConnection>scm:git:ssh://git.eclipse.org/gitroot/jetty/org.eclipse.jetty.project.git</developerConnection>
     <url>http://git.eclipse.org/c/jetty/org.eclipse.jetty.project.git/tree</url>
->>>>>>> 39674f8a
   </scm>
   <build>
     <defaultGoal>install</defaultGoal>
@@ -429,14 +419,10 @@
         -->
       <id>osgi</id>
       <activation>
-
-	<activeByDefault>false</activeByDefault>
-        <!--
-	<activeByDefault>true</activeByDefault>
+        <activeByDefault>true</activeByDefault>
         <file>
           <exists>${basedir}/pom.xml</exists>
         </file>
-	-->
       </activation>
       <modules>
         <module>jetty-osgi</module>
