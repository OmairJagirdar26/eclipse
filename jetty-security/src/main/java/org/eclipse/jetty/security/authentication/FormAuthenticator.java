--- conflicted
+++ resolved
@@ -223,21 +223,12 @@
             {
                 final String username = request.getParameter(__J_USERNAME);
                 final String password = request.getParameter(__J_PASSWORD);
-<<<<<<< HEAD
-
-                UserIdentity user = _loginService.login(username,password);
+
+                UserIdentity user = login(username, password, request);
                 LOG.debug("jsecuritycheck {} {}",username,user);
-                if (user!=null)
-                {
-                    session=renewSession(request,response);
-
-=======
-                
-                UserIdentity user = login(username, password, request);
                 session = request.getSession(true);
                 if (user!=null)
                 {                    
->>>>>>> 07327cf4
                     // Redirect to original request
                     String nuri;
                     FormAuthentication form_auth;
@@ -251,13 +242,7 @@
                             if (nuri.length() == 0)
                                 nuri = URIUtil.SLASH;
                         }
-<<<<<<< HEAD
-
-                        Authentication cached=new SessionAuthentication(getAuthMethod(),user,password);
-                        session.setAttribute(SessionAuthentication.__J_AUTHENTICATED, cached);
                         form_auth = new FormAuthentication(getAuthMethod(),user);
-=======
->>>>>>> 07327cf4
                     }
                     LOG.debug("authenticated {}->{}",form_auth,nuri);
 
