//
// ========================================================================
// Copyright (c) 1995-2020 Mort Bay Consulting Pty Ltd and others.
//
// This program and the accompanying materials are made available under
// the terms of the Eclipse Public License 2.0 which is available at
// https://www.eclipse.org/legal/epl-2.0
//
// This Source Code may also be made available under the following
// Secondary Licenses when the conditions for such availability set
// forth in the Eclipse Public License, v. 2.0 are satisfied:
// the Apache License v2.0 which is available at
// https://www.apache.org/licenses/LICENSE-2.0
//
// SPDX-License-Identifier: EPL-2.0 OR Apache-2.0
// ========================================================================
//

package org.eclipse.jetty.http2;

import java.io.IOException;
import java.net.InetSocketAddress;
import java.nio.channels.ClosedChannelException;
import java.nio.charset.StandardCharsets;
import java.util.ArrayDeque;
import java.util.ArrayList;
import java.util.Collection;
import java.util.Collections;
import java.util.Map;
<<<<<<< HEAD
import java.util.concurrent.CompletableFuture;
=======
import java.util.Queue;
>>>>>>> ac97bc3b
import java.util.concurrent.ConcurrentHashMap;
import java.util.concurrent.ConcurrentMap;
import java.util.concurrent.TimeUnit;
import java.util.concurrent.TimeoutException;
import java.util.concurrent.atomic.AtomicInteger;
import java.util.concurrent.atomic.AtomicLong;
import java.util.concurrent.atomic.AtomicReference;

import org.eclipse.jetty.http.MetaData;
import org.eclipse.jetty.http2.api.Session;
import org.eclipse.jetty.http2.api.Stream;
import org.eclipse.jetty.http2.frames.DataFrame;
import org.eclipse.jetty.http2.frames.DisconnectFrame;
import org.eclipse.jetty.http2.frames.FailureFrame;
import org.eclipse.jetty.http2.frames.Frame;
import org.eclipse.jetty.http2.frames.FrameType;
import org.eclipse.jetty.http2.frames.GoAwayFrame;
import org.eclipse.jetty.http2.frames.HeadersFrame;
import org.eclipse.jetty.http2.frames.PingFrame;
import org.eclipse.jetty.http2.frames.PrefaceFrame;
import org.eclipse.jetty.http2.frames.PriorityFrame;
import org.eclipse.jetty.http2.frames.PushPromiseFrame;
import org.eclipse.jetty.http2.frames.ResetFrame;
import org.eclipse.jetty.http2.frames.SettingsFrame;
import org.eclipse.jetty.http2.frames.WindowUpdateFrame;
import org.eclipse.jetty.http2.generator.Generator;
import org.eclipse.jetty.http2.hpack.HpackException;
import org.eclipse.jetty.http2.parser.Parser;
import org.eclipse.jetty.io.ByteBufferPool;
import org.eclipse.jetty.io.EndPoint;
import org.eclipse.jetty.io.WriteFlusher;
import org.eclipse.jetty.util.AtomicBiInteger;
import org.eclipse.jetty.util.Atomics;
import org.eclipse.jetty.util.Callback;
import org.eclipse.jetty.util.CountingCallback;
import org.eclipse.jetty.util.MathUtils;
import org.eclipse.jetty.util.Promise;
import org.eclipse.jetty.util.annotation.ManagedAttribute;
import org.eclipse.jetty.util.annotation.ManagedObject;
import org.eclipse.jetty.util.component.ContainerLifeCycle;
import org.eclipse.jetty.util.component.DumpableCollection;
import org.eclipse.jetty.util.thread.Scheduler;
import org.slf4j.Logger;
import org.slf4j.LoggerFactory;

@ManagedObject
public abstract class HTTP2Session extends ContainerLifeCycle implements ISession, Parser.Listener
{
    private static final Logger LOG = LoggerFactory.getLogger(HTTP2Session.class);

    private final ConcurrentMap<Integer, IStream> streams = new ConcurrentHashMap<>();
<<<<<<< HEAD
    private final AtomicBiInteger streamCount = new AtomicBiInteger(); // Hi = closed, Lo = stream count
=======
    private final StreamCreator streamCreator = new StreamCreator();
>>>>>>> ac97bc3b
    private final AtomicInteger localStreamIds = new AtomicInteger();
    private final AtomicInteger lastRemoteStreamId = new AtomicInteger();
    private final AtomicInteger localStreamCount = new AtomicInteger();
    private final AtomicBiInteger remoteStreamCount = new AtomicBiInteger();
    private final AtomicInteger sendWindow = new AtomicInteger();
    private final AtomicInteger recvWindow = new AtomicInteger();
    private final AtomicReference<CloseState> closed = new AtomicReference<>(CloseState.NOT_CLOSED);
    private final AtomicLong bytesWritten = new AtomicLong();
    private final Scheduler scheduler;
    private final EndPoint endPoint;
    private final Generator generator;
    private final Session.Listener listener;
    private final FlowControlStrategy flowControl;
    private final HTTP2Flusher flusher;
    private int maxLocalStreams;
    private int maxRemoteStreams;
    private long streamIdleTimeout;
    private int initialSessionRecvWindow;
    private int writeThreshold;
    private boolean pushEnabled;
    private boolean connectProtocolEnabled;
    private long idleTime;
    private GoAwayFrame closeFrame;
    private Callback.Completable shutdownCallback;

    public HTTP2Session(Scheduler scheduler, EndPoint endPoint, Generator generator, Session.Listener listener, FlowControlStrategy flowControl, int initialStreamId)
    {
        this.scheduler = scheduler;
        this.endPoint = endPoint;
        this.generator = generator;
        this.listener = listener;
        this.flowControl = flowControl;
        this.flusher = new HTTP2Flusher(this);
        this.maxLocalStreams = -1;
        this.maxRemoteStreams = -1;
        this.localStreamIds.set(initialStreamId);
        this.lastRemoteStreamId.set(isClientStream(initialStreamId) ? 0 : -1);
        this.streamIdleTimeout = endPoint.getIdleTimeout();
        this.sendWindow.set(FlowControlStrategy.DEFAULT_WINDOW_SIZE);
        this.recvWindow.set(FlowControlStrategy.DEFAULT_WINDOW_SIZE);
        this.writeThreshold = 32 * 1024;
        this.pushEnabled = true; // SPEC: by default, push is enabled.
        this.idleTime = System.nanoTime();
        addBean(flowControl);
        addBean(flusher);
    }

    @Override
    protected void doStop() throws Exception
    {
        super.doStop();
        close(ErrorCode.NO_ERROR.code, "stop", new Callback()
        {
            @Override
            public void succeeded()
            {
                disconnect();
            }

            @Override
            public void failed(Throwable x)
            {
                disconnect();
            }

            @Override
            public InvocationType getInvocationType()
            {
                return InvocationType.NON_BLOCKING;
            }
        });
    }

    @ManagedAttribute(value = "The flow control strategy", readonly = true)
    public FlowControlStrategy getFlowControlStrategy()
    {
        return flowControl;
    }

    public int getMaxLocalStreams()
    {
        return maxLocalStreams;
    }

    public void setMaxLocalStreams(int maxLocalStreams)
    {
        this.maxLocalStreams = maxLocalStreams;
    }

    public int getMaxRemoteStreams()
    {
        return maxRemoteStreams;
    }

    public void setMaxRemoteStreams(int maxRemoteStreams)
    {
        this.maxRemoteStreams = maxRemoteStreams;
    }

    @ManagedAttribute("The stream's idle timeout")
    public long getStreamIdleTimeout()
    {
        return streamIdleTimeout;
    }

    public void setStreamIdleTimeout(long streamIdleTimeout)
    {
        this.streamIdleTimeout = streamIdleTimeout;
    }

    @ManagedAttribute("The initial size of session's flow control receive window")
    public int getInitialSessionRecvWindow()
    {
        return initialSessionRecvWindow;
    }

    public void setInitialSessionRecvWindow(int initialSessionRecvWindow)
    {
        this.initialSessionRecvWindow = initialSessionRecvWindow;
    }

    public int getWriteThreshold()
    {
        return writeThreshold;
    }

    public void setWriteThreshold(int writeThreshold)
    {
        this.writeThreshold = writeThreshold;
    }

    public EndPoint getEndPoint()
    {
        return endPoint;
    }

    public Generator getGenerator()
    {
        return generator;
    }

    @Override
    public long getBytesWritten()
    {
        return bytesWritten.get();
    }

    @Override
    public void onData(DataFrame frame)
    {
        onData(frame, Callback.NOOP);
    }

    @Override
    public void onData(final DataFrame frame, Callback callback)
    {
        if (LOG.isDebugEnabled())
            LOG.debug("Received {}", frame);

        int streamId = frame.getStreamId();
        IStream stream = getStream(streamId);

        // SPEC: the session window must be updated even if the stream is null.
        // The flow control length includes the padding bytes.
        int flowControlLength = frame.remaining() + frame.padding();
        flowControl.onDataReceived(this, stream, flowControlLength);

        if (stream != null)
        {
            if (getRecvWindow() < 0)
                onConnectionFailure(ErrorCode.FLOW_CONTROL_ERROR.code, "session_window_exceeded", callback);
            else
                stream.process(frame, new DataCallback(callback, stream, flowControlLength));
        }
        else
        {
            if (LOG.isDebugEnabled())
                LOG.debug("Stream #{} not found", streamId);
            // We must enlarge the session flow control window,
            // otherwise other requests will be stalled.
            flowControl.onDataConsumed(this, null, flowControlLength);
            boolean local = (streamId & 1) == (localStreamIds.get() & 1);
            boolean closed = local ? isLocalStreamClosed(streamId) : isRemoteStreamClosed(streamId);
            if (closed)
                reset(new ResetFrame(streamId, ErrorCode.STREAM_CLOSED_ERROR.code), callback);
            else
                onConnectionFailure(ErrorCode.PROTOCOL_ERROR.code, "unexpected_data_frame", callback);
        }
    }

    protected boolean isLocalStreamClosed(int streamId)
    {
        return streamId <= localStreamIds.get();
    }

    protected boolean isRemoteStreamClosed(int streamId)
    {
        return streamId <= getLastRemoteStreamId();
    }

    @Override
    public abstract void onHeaders(HeadersFrame frame);

    @Override
    public void onPriority(PriorityFrame frame)
    {
        if (LOG.isDebugEnabled())
            LOG.debug("Received {}", frame);
    }

    @Override
    public void onReset(ResetFrame frame)
    {
        if (LOG.isDebugEnabled())
            LOG.debug("Received {}", frame);

        int streamId = frame.getStreamId();
        IStream stream = getStream(streamId);
        if (stream != null)
        {
            stream.process(frame, new OnResetCallback());
        }
        else
        {
            onResetForUnknownStream(frame);
        }
    }

    protected abstract void onResetForUnknownStream(ResetFrame frame);

    @Override
    public void onSettings(SettingsFrame frame)
    {
        // SPEC: SETTINGS frame MUST be replied.
        onSettings(frame, true);
    }

    public void onSettings(SettingsFrame frame, boolean reply)
    {
        if (LOG.isDebugEnabled())
            LOG.debug("Received {}", frame);

        if (frame.isReply())
            return;

        // Iterate over all settings
        for (Map.Entry<Integer, Integer> entry : frame.getSettings().entrySet())
        {
            int key = entry.getKey();
            int value = entry.getValue();
            switch (key)
            {
                case SettingsFrame.HEADER_TABLE_SIZE:
                {
                    if (LOG.isDebugEnabled())
                        LOG.debug("Updating HPACK header table size to {} for {}", value, this);
                    generator.setHeaderTableSize(value);
                    break;
                }
                case SettingsFrame.ENABLE_PUSH:
                {
                    boolean enabled = value == 1;
                    if (LOG.isDebugEnabled())
                        LOG.debug("{} push for {}", enabled ? "Enabling" : "Disabling", this);
                    pushEnabled = enabled;
                    break;
                }
                case SettingsFrame.MAX_CONCURRENT_STREAMS:
                {
                    if (LOG.isDebugEnabled())
                        LOG.debug("Updating max local concurrent streams to {} for {}", value, this);
                    maxLocalStreams = value;
                    break;
                }
                case SettingsFrame.INITIAL_WINDOW_SIZE:
                {
                    if (LOG.isDebugEnabled())
                        LOG.debug("Updating initial window size to {} for {}", value, this);
                    flowControl.updateInitialStreamWindow(this, value, false);
                    break;
                }
                case SettingsFrame.MAX_FRAME_SIZE:
                {
                    if (LOG.isDebugEnabled())
                        LOG.debug("Updating max frame size to {} for {}", value, this);
                    generator.setMaxFrameSize(value);
                    break;
                }
                case SettingsFrame.MAX_HEADER_LIST_SIZE:
                {
                    if (LOG.isDebugEnabled())
                        LOG.debug("Updating max header list size to {} for {}", value, this);
                    generator.setMaxHeaderListSize(value);
                    break;
                }
                case SettingsFrame.ENABLE_CONNECT_PROTOCOL:
                {
                    boolean enabled = value == 1;
                    if (LOG.isDebugEnabled())
                        LOG.debug("{} CONNECT protocol for {}", enabled ? "Enabling" : "Disabling", this);
                    connectProtocolEnabled = enabled;
                    break;
                }
                default:
                {
                    if (LOG.isDebugEnabled())
                        LOG.debug("Unknown setting {}:{} for {}", key, value, this);
                    break;
                }
            }
        }
        notifySettings(this, frame);

        if (reply)
        {
            SettingsFrame replyFrame = new SettingsFrame(Collections.emptyMap(), true);
            settings(replyFrame, Callback.NOOP);
        }
    }

    @Override
    public void onPing(PingFrame frame)
    {
        if (LOG.isDebugEnabled())
            LOG.debug("Received {}", frame);

        if (frame.isReply())
        {
            notifyPing(this, frame);
        }
        else
        {
            PingFrame reply = new PingFrame(frame.getPayload(), true);
            control(null, Callback.NOOP, reply);
        }
    }

    /**
     * This method is called when receiving a GO_AWAY from the other peer.
     * We check the close state to act appropriately:
     * <ul>
     * <li>NOT_CLOSED: we move to REMOTELY_CLOSED and queue a disconnect, so
     * that the content of the queue is written, and then the connection
     * closed. We notify the application after being terminated.
     * See {@code HTTP2Session.ControlEntry#succeeded()}</li>
     * <li>In all other cases, we do nothing since other methods are already
     * performing their actions.</li>
     * </ul>
     *
     * @param frame the GO_AWAY frame that has been received.
     * @see #close(int, String, Callback)
     * @see #onShutdown()
     * @see #onIdleTimeout()
     */
    @Override
    public void onGoAway(final GoAwayFrame frame)
    {
        if (LOG.isDebugEnabled())
            LOG.debug("Received {}", frame);

        if (closed.compareAndSet(CloseState.NOT_CLOSED, CloseState.REMOTELY_CLOSED))
        {
            // We received a GO_AWAY, so try to write
            // what's in the queue and then disconnect.
            closeFrame = frame;
            notifyClose(this, frame, new DisconnectCallback());
            return;
        }

        if (LOG.isDebugEnabled())
            LOG.debug("Ignored {}, already closed", frame);
    }

    @Override
    public void onWindowUpdate(WindowUpdateFrame frame)
    {
        if (LOG.isDebugEnabled())
            LOG.debug("Received {}", frame);

        int streamId = frame.getStreamId();
        int windowDelta = frame.getWindowDelta();
        if (streamId > 0)
        {
            IStream stream = getStream(streamId);
            if (stream != null)
            {
                int streamSendWindow = stream.updateSendWindow(0);
                if (MathUtils.sumOverflows(streamSendWindow, windowDelta))
                {
                    reset(new ResetFrame(streamId, ErrorCode.FLOW_CONTROL_ERROR.code), Callback.NOOP);
                }
                else
                {
                    stream.process(frame, Callback.NOOP);
                    onWindowUpdate(stream, frame);
                }
            }
            else
            {
                if (!isRemoteStreamClosed(streamId))
                    onConnectionFailure(ErrorCode.PROTOCOL_ERROR.code, "unexpected_window_update_frame");
            }
        }
        else
        {
            int sessionSendWindow = updateSendWindow(0);
            if (MathUtils.sumOverflows(sessionSendWindow, windowDelta))
                onConnectionFailure(ErrorCode.FLOW_CONTROL_ERROR.code, "invalid_flow_control_window");
            else
                onWindowUpdate(null, frame);
        }
    }

    @Override
    public void onWindowUpdate(IStream stream, WindowUpdateFrame frame)
    {
        // WindowUpdateFrames arrive concurrently with writes.
        // Increasing (or reducing) the window size concurrently
        // with writes requires coordination with the flusher, that
        // decides how many frames to write depending on the available
        // window sizes. If the window sizes vary concurrently, the
        // flusher may take non-optimal or wrong decisions.
        // Here, we "queue" window updates to the flusher, so it will
        // be the only component responsible for window updates, for
        // both increments and reductions.
        flusher.window(stream, frame);
    }

    @Override
    public void onStreamFailure(int streamId, int error, String reason)
    {
        Callback callback = new ResetCallback(streamId, error, Callback.NOOP);
        IStream stream = getStream(streamId);
        if (stream != null)
            stream.process(new FailureFrame(error, reason), callback);
        else
            callback.succeeded();
    }

    @Override
    public void onConnectionFailure(int error, String reason)
    {
        onConnectionFailure(error, reason, Callback.NOOP);
    }

    protected void onConnectionFailure(int error, String reason, Callback callback)
    {
        notifyFailure(this, new IOException(String.format("%d/%s", error, reason)), new FailureCallback(error, reason, callback));
    }

    @Override
    public void newStream(HeadersFrame frame, Promise<Stream> promise, Stream.Listener listener)
    {
<<<<<<< HEAD
        try
        {
            // Synchronization is necessary to atomically create
            // the stream id and enqueue the frame to be sent.
            IStream stream;
            boolean queued;
            synchronized (this)
            {
                HeadersFrame[] frameOut = new HeadersFrame[1];
                stream = newLocalStream(frame, frameOut);
                stream.setListener(listener);
                ControlEntry entry = new ControlEntry(frameOut[0], stream, new StreamPromiseCallback(promise, stream));
                queued = flusher.append(entry);
            }
            stream.process(new PrefaceFrame(), Callback.NOOP);
            // Iterate outside the synchronized block.
            if (queued)
                flusher.iterate();
        }
        catch (Throwable x)
        {
            promise.failed(x);
        }
=======
        streamCreator.newStream(frame, promise, listener);
>>>>>>> ac97bc3b
    }

    /**
     * <p>Creates a new stream allocating a stream id if the given HEADERS frame does not have one.</p>
     * <p>The new HEADERS frame with the newly allocated stream id is returned as the first element
     * of the array parameter.</p>
     *
     * @param frameIn the HEADERS frame that triggered the stream creation
     * @param frameOut an array of size 1 to return the HEADERS frame with the newly
     * allocated stream id, or null if not interested in the modified headers frame
     * @return a new stream
     */
    public IStream newLocalStream(HeadersFrame frameIn, HeadersFrame[] frameOut)
    {
        HeadersFrame frame = frameIn;
        int streamId = frameIn.getStreamId();
        if (streamId <= 0)
        {
            streamId = localStreamIds.getAndAdd(2);
            PriorityFrame priority = frameIn.getPriority();
            priority = priority == null ? null : new PriorityFrame(streamId, priority.getParentStreamId(),
                priority.getWeight(), priority.isExclusive());
            frame = new HeadersFrame(streamId, frameIn.getMetaData(), priority, frameIn.isEndStream());
        }
        if (frameOut != null)
            frameOut[0] = frame;
        return createLocalStream(streamId, (MetaData.Request)frame.getMetaData());
    }

    protected IStream newStream(int streamId, MetaData.Request request, boolean local)
    {
        return new HTTP2Stream(scheduler, this, streamId, request, local);
    }

    @Override
    public int priority(PriorityFrame frame, Callback callback)
    {
        return streamCreator.priority(frame, callback);
    }

    @Override
    public void push(IStream stream, Promise<Stream> promise, PushPromiseFrame frame, Stream.Listener listener)
    {
<<<<<<< HEAD
        try
        {
            // Synchronization is necessary to atomically create
            // the stream id and enqueue the frame to be sent.
            boolean queued;
            synchronized (this)
            {
                int streamId = localStreamIds.getAndAdd(2);
                frame = new PushPromiseFrame(frame.getStreamId(), streamId, frame.getMetaData());

                IStream pushStream = createLocalStream(streamId, frame.getMetaData());
                pushStream.setListener(listener);

                ControlEntry entry = new ControlEntry(frame, pushStream, new StreamPromiseCallback(promise, pushStream));
                queued = flusher.append(entry);
            }
            // Iterate outside the synchronized block.
            if (queued)
                flusher.iterate();
        }
        catch (Throwable x)
        {
            promise.failed(x);
        }
=======
        streamCreator.push(frame, promise, listener);
>>>>>>> ac97bc3b
    }

    @Override
    public void settings(SettingsFrame frame, Callback callback)
    {
        control(null, callback, frame);
    }

    @Override
    public void ping(PingFrame frame, Callback callback)
    {
        if (frame.isReply())
            callback.failed(new IllegalArgumentException());
        else
            control(null, callback, frame);
    }

    protected void reset(ResetFrame frame, Callback callback)
    {
        control(getStream(frame.getStreamId()), callback, frame);
    }

    /**
     * Invoked internally and by applications to send a GO_AWAY frame to the
     * other peer. We check the close state to act appropriately:
     * <ul>
     * <li>NOT_CLOSED: we move to LOCALLY_CLOSED and queue a GO_AWAY. When the
     * GO_AWAY has been written, it will only cause the output to be shut
     * down (not the connection closed), so that the application can still
     * read frames arriving from the other peer.
     * Ideally the other peer will notice the GO_AWAY and close the connection.
     * When that happen, we close the connection from {@link #onShutdown()}.
     * Otherwise, the idle timeout mechanism will close the connection, see
     * {@link #onIdleTimeout()}.</li>
     * <li>In all other cases, we do nothing since other methods are already
     * performing their actions.</li>
     * </ul>
     *
     * @param error the error code
     * @param reason the reason
     * @param callback the callback to invoke when the operation is complete
     * @see #onGoAway(GoAwayFrame)
     * @see #onShutdown()
     * @see #onIdleTimeout()
     */
    @Override
    public boolean close(int error, String reason, Callback callback)
    {
        if (closed.compareAndSet(CloseState.NOT_CLOSED, CloseState.LOCALLY_CLOSED))
        {
            if (LOG.isDebugEnabled())
                LOG.debug("Closing {}/{}", error, reason);
            closeFrame = newGoAwayFrame(CloseState.LOCALLY_CLOSED, error, reason);
            control(null, callback, closeFrame);
            return true;
        }

        if (LOG.isDebugEnabled())
            LOG.debug("Ignoring close {}/{}, already closed", error, reason);
        callback.succeeded();
        return false;
    }

    @Override
    public CompletableFuture<Void> shutdown()
    {
        if (closed.compareAndSet(CloseState.NOT_CLOSED, CloseState.LOCALLY_CLOSED))
        {
            if (LOG.isDebugEnabled())
                LOG.debug("Shutting down {}", this);
            closeFrame = newGoAwayFrame(CloseState.LOCALLY_CLOSED, ErrorCode.NO_ERROR.code, "shutdown");
            shutdownCallback = new Callback.Completable();
            // Only send the close frame when we can flip Hi and Lo = 0, see onStreamClosed().
            if (streamCount.compareAndSet(0, 1, 0, 0))
                control(null, shutdownCallback, closeFrame);
            return shutdownCallback;
        }

        if (LOG.isDebugEnabled())
            LOG.debug("Ignoring shutdown, already closed");
        Callback.Completable result = shutdownCallback;
        // Result may be null if the shutdown is in progress,
        // don't wait and return a completed CompletableFuture.
        return result != null ? result : CompletableFuture.completedFuture(null);
    }

    private GoAwayFrame newGoAwayFrame(CloseState closeState, int error, String reason)
    {
        byte[] payload = null;
        if (reason != null)
        {
            // Trim the reason to avoid attack vectors.
            reason = reason.substring(0, Math.min(reason.length(), 32));
            payload = reason.getBytes(StandardCharsets.UTF_8);
        }
        return new GoAwayFrame(closeState, getLastRemoteStreamId(), error, payload);
    }

    @Override
    public boolean isClosed()
    {
        return closed.get() != CloseState.NOT_CLOSED;
    }

    private void control(IStream stream, Callback callback, Frame frame)
    {
        frames(stream, callback, frame, Frame.EMPTY_ARRAY);
    }

    @Override
    public void frames(IStream stream, Callback callback, Frame frame, Frame... frames)
    {
        // We want to generate as late as possible to allow re-prioritization;
        // generation will happen while processing the entries.

        // The callback needs to be notified only when the last frame completes.

        int length = frames.length;
        if (length == 0)
        {
            frame(new ControlEntry(frame, stream, callback), true);
        }
        else
        {
            callback = new CountingCallback(callback, 1 + length);
            frame(new ControlEntry(frame, stream, callback), false);
            for (int i = 1; i <= length; ++i)
            {
                frame(new ControlEntry(frames[i - 1], stream, callback), i == length);
            }
        }
    }

    @Override
    public void data(IStream stream, Callback callback, DataFrame frame)
    {
        // We want to generate as late as possible to allow re-prioritization.
        frame(new DataEntry(frame, stream, callback), true);
    }

    private void frame(HTTP2Flusher.Entry entry, boolean flush)
    {
        if (LOG.isDebugEnabled())
            LOG.debug("{} {}", flush ? "Sending" : "Queueing", entry.frame);
        // Ping frames are prepended to process them as soon as possible.
        boolean queued = entry.frame.getType() == FrameType.PING ? flusher.prepend(entry) : flusher.append(entry);
        if (queued && flush)
        {
            if (entry.stream != null)
                entry.stream.notIdle();
            flusher.iterate();
        }
    }

    protected IStream createLocalStream(int streamId, MetaData.Request request)
    {
        while (true)
        {
            int localCount = localStreamCount.get();
            int maxCount = getMaxLocalStreams();
            if (maxCount >= 0 && localCount >= maxCount)
                // TODO: remove the dump() in the exception message.
                throw new IllegalStateException("Max local stream count " + maxCount + " exceeded" + System.lineSeparator() + dump());
            if (localStreamCount.compareAndSet(localCount, localCount + 1))
                break;
        }

        IStream stream = newStream(streamId, request, true);
        if (streams.putIfAbsent(streamId, stream) == null)
        {
            stream.setIdleTimeout(getStreamIdleTimeout());
            flowControl.onStreamCreated(stream);
            if (LOG.isDebugEnabled())
                LOG.debug("Created local {}", stream);
            return stream;
        }
        else
        {
            localStreamCount.decrementAndGet();
            throw new IllegalStateException("Duplicate stream " + streamId);
        }
    }

    protected IStream createRemoteStream(int streamId, MetaData.Request request)
    {
        // SPEC: exceeding max concurrent streams is treated as stream error.
        while (true)
        {
            long encoded = remoteStreamCount.get();
            int remoteCount = AtomicBiInteger.getHi(encoded);
            int remoteClosing = AtomicBiInteger.getLo(encoded);
            int maxCount = getMaxRemoteStreams();
            if (maxCount >= 0 && remoteCount - remoteClosing >= maxCount)
            {
                updateLastRemoteStreamId(streamId);
                reset(new ResetFrame(streamId, ErrorCode.REFUSED_STREAM_ERROR.code), Callback.NOOP);
                return null;
            }
            if (remoteStreamCount.compareAndSet(encoded, remoteCount + 1, remoteClosing))
                break;
        }

        IStream stream = newStream(streamId, request, false);

        // SPEC: duplicate stream is treated as connection error.
        if (streams.putIfAbsent(streamId, stream) == null)
        {
            updateLastRemoteStreamId(streamId);
            stream.setIdleTimeout(getStreamIdleTimeout());
            flowControl.onStreamCreated(stream);
            if (LOG.isDebugEnabled())
                LOG.debug("Created remote {}", stream);
            return stream;
        }
        else
        {
            remoteStreamCount.addAndGetHi(-1);
            onConnectionFailure(ErrorCode.PROTOCOL_ERROR.code, "duplicate_stream");
            return null;
        }
    }

    void updateStreamCount(boolean local, int deltaStreams, int deltaClosing)
    {
        if (local)
            localStreamCount.addAndGet(deltaStreams);
        else
            remoteStreamCount.add(deltaStreams, deltaClosing);
    }

    @Override
    public void removeStream(IStream stream)
    {
        IStream removed = streams.remove(stream.getId());
        if (removed != null)
        {
            onStreamClosed(stream);
            flowControl.onStreamDestroyed(stream);
            if (LOG.isDebugEnabled())
                LOG.debug("Removed {} {}", stream.isLocal() ? "local" : "remote", stream);
        }
    }

    @Override
    public Collection<Stream> getStreams()
    {
        return new ArrayList<>(streams.values());
    }

    @ManagedAttribute("The number of active streams")
    public int getStreamCount()
    {
        return streams.size();
    }

    @Override
    public IStream getStream(int streamId)
    {
        return streams.get(streamId);
    }

    @Override
    public InetSocketAddress getLocalAddress()
    {
        return endPoint.getLocalAddress();
    }

    @Override
    public InetSocketAddress getRemoteAddress()
    {
        return endPoint.getRemoteAddress();
    }

    @ManagedAttribute(value = "The flow control send window", readonly = true)
    public int getSendWindow()
    {
        return sendWindow.get();
    }

    @ManagedAttribute(value = "The flow control receive window", readonly = true)
    public int getRecvWindow()
    {
        return recvWindow.get();
    }

    @Override
    public int updateSendWindow(int delta)
    {
        return sendWindow.getAndAdd(delta);
    }

    @Override
    public int updateRecvWindow(int delta)
    {
        return recvWindow.getAndAdd(delta);
    }

    @Override
    @ManagedAttribute(value = "Whether HTTP/2 push is enabled", readonly = true)
    public boolean isPushEnabled()
    {
        return pushEnabled;
    }

    @ManagedAttribute(value = "Whether CONNECT requests supports a protocol", readonly = true)
    public boolean isConnectProtocolEnabled()
    {
        return connectProtocolEnabled;
    }

    public void setConnectProtocolEnabled(boolean connectProtocolEnabled)
    {
        this.connectProtocolEnabled = connectProtocolEnabled;
    }

    /**
     * A typical close by a remote peer involves a GO_AWAY frame followed by TCP FIN.
     * This method is invoked when the TCP FIN is received, or when an exception is
     * thrown while reading, and we check the close state to act appropriately:
     * <ul>
     * <li>NOT_CLOSED: means that the remote peer did not send a GO_AWAY (abrupt close)
     * or there was an exception while reading, and therefore we terminate.</li>
     * <li>LOCALLY_CLOSED: we have sent the GO_AWAY to the remote peer, which received
     * it and closed the connection; we queue a disconnect to close the connection
     * on the local side.
     * The GO_AWAY just shutdown the output, so we need this step to make sure the
     * connection is closed. See {@link #close(int, String, Callback)}.</li>
     * <li>REMOTELY_CLOSED: we received the GO_AWAY, and the TCP FIN afterwards, so we
     * do nothing since the handling of the GO_AWAY will take care of closing the
     * connection. See {@link #onGoAway(GoAwayFrame)}.</li>
     * </ul>
     *
     * @see #onGoAway(GoAwayFrame)
     * @see #close(int, String, Callback)
     * @see #onIdleTimeout()
     */
    @Override
    public void onShutdown()
    {
        if (LOG.isDebugEnabled())
            LOG.debug("Shutting down {}", this);

        switch (closed.get())
        {
            case NOT_CLOSED:
            {
                // The other peer did not send a GO_AWAY, no need to be gentle.
                if (LOG.isDebugEnabled())
                    LOG.debug("Abrupt close for {}", this);
                abort(new ClosedChannelException());
                break;
            }
            case LOCALLY_CLOSED:
            {
                // We have closed locally, and only shutdown
                // the output; now queue a disconnect.
                control(null, Callback.NOOP, new DisconnectFrame());
                break;
            }
            case REMOTELY_CLOSED:
            {
                // Nothing to do, the GO_AWAY frame we
                // received will close the connection.
                break;
            }
            default:
            {
                break;
            }
        }
    }

    /**
     * This method is invoked when the idle timeout triggers. We check the close state
     * to act appropriately:
     * <ul>
     * <li>NOT_CLOSED: it's a real idle timeout, we just initiate a close, see
     * {@link #close(int, String, Callback)}.</li>
     * <li>LOCALLY_CLOSED: we have sent a GO_AWAY and only shutdown the output, but the
     * other peer did not close the connection so we never received the TCP FIN, and
     * therefore we terminate.</li>
     * <li>REMOTELY_CLOSED: the other peer sent us a GO_AWAY, we should have queued a
     * disconnect, but for some reason it was not processed (for example, queue was
     * stuck because of TCP congestion), therefore we terminate.
     * See {@link #onGoAway(GoAwayFrame)}.</li>
     * </ul>
     *
     * @return true if the session should be closed, false otherwise
     * @see #onGoAway(GoAwayFrame)
     * @see #close(int, String, Callback)
     * @see #onShutdown()
     */
    @Override
    public boolean onIdleTimeout()
    {
        switch (closed.get())
        {
            case NOT_CLOSED:
            {
                long elapsed = TimeUnit.NANOSECONDS.toMillis(System.nanoTime() - idleTime);
                if (elapsed < endPoint.getIdleTimeout())
                    return false;
                return notifyIdleTimeout(this);
            }
            case LOCALLY_CLOSED:
            case REMOTELY_CLOSED:
            {
                abort(new TimeoutException("Idle timeout " + endPoint.getIdleTimeout() + " ms"));
                return false;
            }
            default:
            {
                return false;
            }
        }
    }

    private void notIdle()
    {
        idleTime = System.nanoTime();
    }

    @Override
    public void onFrame(Frame frame)
    {
        onConnectionFailure(ErrorCode.PROTOCOL_ERROR.code, "upgrade");
    }

    protected void onStreamOpened(IStream stream)
    {
        streamCount.addAndGetLo(1);
    }

    protected void onStreamClosed(IStream stream)
    {
        Callback callback = null;
        while (true)
        {
            long encoded = streamCount.get();
            int closed = AtomicBiInteger.getHi(encoded);
            int streams = AtomicBiInteger.getLo(encoded) - 1;
            if (streams == 0 && closed == 0)
            {
                callback = shutdownCallback;
                closed = 1;
            }
            if (streamCount.compareAndSet(encoded, closed, streams))
                break;
        }
        // Only send the close frame if we can flip Hi and Lo = 0, see shutdown().
        if (callback != null)
            control(null, callback, closeFrame);
    }

    @Override
    public void onFlushed(long bytes) throws IOException
    {
        flusher.onFlushed(bytes);
    }

    public void disconnect()
    {
        if (LOG.isDebugEnabled())
            LOG.debug("Disconnecting {}", this);
        endPoint.close();
    }

    private void terminate(Throwable cause)
    {
        while (true)
        {
            CloseState current = closed.get();
            switch (current)
            {
                case NOT_CLOSED:
                case LOCALLY_CLOSED:
                case REMOTELY_CLOSED:
                {
                    if (closed.compareAndSet(current, CloseState.CLOSED))
                    {
                        flusher.terminate(cause);
                        for (IStream stream : streams.values())
                        {
                            stream.close();
                        }
                        streams.clear();
                        disconnect();
                        return;
                    }
                    break;
                }
                default:
                {
                    return;
                }
            }
        }
    }

    protected void abort(Throwable failure)
    {
        notifyFailure(this, failure, new TerminateCallback(failure));
    }

    public boolean isDisconnected()
    {
        return !endPoint.isOpen();
    }

    protected int getLastRemoteStreamId()
    {
        return lastRemoteStreamId.get();
    }

    private void updateLastRemoteStreamId(int streamId)
    {
        Atomics.updateMax(lastRemoteStreamId, streamId);
    }

    protected Stream.Listener notifyNewStream(Stream stream, HeadersFrame frame)
    {
        try
        {
            return listener.onNewStream(stream, frame);
        }
        catch (Throwable x)
        {
            LOG.info("Failure while notifying listener " + listener, x);
            return null;
        }
    }

    protected void notifySettings(Session session, SettingsFrame frame)
    {
        try
        {
            listener.onSettings(session, frame);
        }
        catch (Throwable x)
        {
            LOG.info("Failure while notifying listener " + listener, x);
        }
    }

    protected void notifyPing(Session session, PingFrame frame)
    {
        try
        {
            listener.onPing(session, frame);
        }
        catch (Throwable x)
        {
            LOG.info("Failure while notifying listener " + listener, x);
        }
    }

    protected void notifyReset(Session session, ResetFrame frame)
    {
        try
        {
            listener.onReset(session, frame);
        }
        catch (Throwable x)
        {
            LOG.info("Failure while notifying listener " + listener, x);
        }
    }

    protected void notifyClose(Session session, GoAwayFrame frame, Callback callback)
    {
        try
        {
            listener.onClose(session, frame, callback);
        }
        catch (Throwable x)
        {
            LOG.info("Failure while notifying listener " + listener, x);
        }
    }

    protected boolean notifyIdleTimeout(Session session)
    {
        try
        {
            return listener.onIdleTimeout(session);
        }
        catch (Throwable x)
        {
            LOG.info("Failure while notifying listener " + listener, x);
            return true;
        }
    }

    protected void notifyFailure(Session session, Throwable failure, Callback callback)
    {
        try
        {
            listener.onFailure(session, failure, callback);
        }
        catch (Throwable x)
        {
            LOG.info("Failure while notifying listener " + listener, x);
        }
    }

    protected void notifyHeaders(IStream stream, HeadersFrame frame)
    {
        Stream.Listener listener = stream.getListener();
        if (listener == null)
            return;
        try
        {
            listener.onHeaders(stream, frame);
        }
        catch (Throwable x)
        {
            LOG.info("Failure while notifying listener " + listener, x);
        }
    }

    protected static boolean isClientStream(int streamId)
    {
        // Client-initiated stream ids are odd.
        return (streamId & 1) == 1;
    }

    @Override
    public void dump(Appendable out, String indent) throws IOException
    {
        dumpObjects(out, indent, new DumpableCollection("streams", streams.values()));
    }

    @Override
    public String toString()
    {
        return String.format("%s@%x{l:%s <-> r:%s,sendWindow=%s,recvWindow=%s,streams=%d,%s,%s}",
            getClass().getSimpleName(),
            hashCode(),
            getEndPoint().getLocalAddress(),
            getEndPoint().getRemoteAddress(),
            sendWindow,
            recvWindow,
            streams.size(),
            closed,
            closeFrame);
    }

    private class ControlEntry extends HTTP2Flusher.Entry
    {
        private int frameBytes;

        private ControlEntry(Frame frame, IStream stream, Callback callback)
        {
            super(frame, stream, callback);
        }

        @Override
        public int getFrameBytesGenerated()
        {
            return frameBytes;
        }

        @Override
        protected boolean generate(ByteBufferPool.Lease lease) throws HpackException
        {
            frameBytes = generator.control(lease, frame);
            beforeSend();
            return true;
        }

        @Override
        public long onFlushed(long bytes)
        {
            long flushed = Math.min(frameBytes, bytes);
            if (LOG.isDebugEnabled())
                LOG.debug("Flushed {}/{} frame bytes for {}", flushed, bytes, this);
            frameBytes -= flushed;
            return bytes - flushed;
        }

        /**
         * <p>Performs actions just before writing the frame to the network.</p>
         * <p>Some frame, when sent over the network, causes the receiver
         * to react and send back frames that may be processed by the original
         * sender *before* {@link #succeeded()} is called.
         * <p>If the action to perform updates some state, this update may
         * not be seen by the received frames and cause errors.</p>
         * <p>For example, suppose the action updates the stream window to a
         * larger value; the sender sends the frame; the receiver is now entitled
         * to send back larger data; when the data is received by the original
         * sender, the action may have not been performed yet, causing the larger
         * data to be rejected, when it should have been accepted.</p>
         */
        private void beforeSend()
        {
            switch (frame.getType())
            {
                case HEADERS:
                {
                    HeadersFrame headersFrame = (HeadersFrame)frame;
                    stream.updateClose(headersFrame.isEndStream(), CloseState.Event.BEFORE_SEND);
                    break;
                }
                case SETTINGS:
                {
                    SettingsFrame settingsFrame = (SettingsFrame)frame;
                    Integer initialWindow = settingsFrame.getSettings().get(SettingsFrame.INITIAL_WINDOW_SIZE);
                    if (initialWindow != null)
                        flowControl.updateInitialStreamWindow(HTTP2Session.this, initialWindow, true);
                    break;
                }
                default:
                {
                    break;
                }
            }
        }

        @Override
        public void succeeded()
        {
            bytesWritten.addAndGet(frameBytes);
            frameBytes = 0;

            switch (frame.getType())
            {
                case HEADERS:
                {
                    HeadersFrame headersFrame = (HeadersFrame)frame;
                    if (headersFrame.getMetaData().isRequest())
                        onStreamOpened(stream);
                    if (stream.updateClose(headersFrame.isEndStream(), CloseState.Event.AFTER_SEND))
                        removeStream(stream);
                    break;
                }
                case RST_STREAM:
                {
                    if (stream != null)
                    {
                        stream.close();
                        removeStream(stream);
                    }
                    break;
                }
                case PUSH_PROMISE:
                {
                    // Pushed streams are implicitly remotely closed.
                    // They are closed when sending an end-stream DATA frame.
                    stream.updateClose(true, CloseState.Event.RECEIVED);
                    break;
                }
                case GO_AWAY:
                {
                    // We just sent a GO_AWAY, only shutdown the
                    // output without closing yet, to allow reads.
                    getEndPoint().shutdownOutput();
                    break;
                }
                case WINDOW_UPDATE:
                {
                    flowControl.windowUpdate(HTTP2Session.this, stream, (WindowUpdateFrame)frame);
                    break;
                }
                case DISCONNECT:
                {
                    terminate(new ClosedChannelException());
                    break;
                }
                default:
                {
                    break;
                }
            }

            super.succeeded();
        }

        @Override
        public void failed(Throwable x)
        {
            if (frame.getType() == FrameType.DISCONNECT)
                terminate(new ClosedChannelException());
            super.failed(x);
        }
    }

    private class DataEntry extends HTTP2Flusher.Entry
    {
        private int frameBytes;
        private int frameRemaining;
        private int dataBytes;
        private int dataRemaining;

        private DataEntry(DataFrame frame, IStream stream, Callback callback)
        {
            super(frame, stream, callback);
            // We don't do any padding, so the flow control length is
            // always the data remaining. This simplifies the handling
            // of data frames that cannot be completely written due to
            // the flow control window exhausting, since in that case
            // we would have to count the padding only once.
            dataRemaining = frame.remaining();
        }

        @Override
        public int getFrameBytesGenerated()
        {
            return frameBytes;
        }

        @Override
        public int getDataBytesRemaining()
        {
            return dataRemaining;
        }

        @Override
        protected boolean generate(ByteBufferPool.Lease lease)
        {
            int dataRemaining = getDataBytesRemaining();

            int sessionSendWindow = getSendWindow();
            int streamSendWindow = stream.updateSendWindow(0);
            int window = Math.min(streamSendWindow, sessionSendWindow);
            if (window <= 0 && dataRemaining > 0)
                return false;

            int length = Math.min(dataRemaining, window);

            // Only one DATA frame is generated.
            DataFrame dataFrame = (DataFrame)frame;
            int frameBytes = generator.data(lease, dataFrame, length);
            this.frameBytes += frameBytes;
            this.frameRemaining += frameBytes;

            int dataBytes = frameBytes - Frame.HEADER_LENGTH;
            this.dataBytes += dataBytes;
            this.dataRemaining -= dataBytes;
            if (LOG.isDebugEnabled())
                LOG.debug("Generated {}, length/window/data={}/{}/{}", dataFrame, dataBytes, window, dataRemaining);

            flowControl.onDataSending(stream, dataBytes);

            stream.updateClose(dataFrame.isEndStream(), CloseState.Event.BEFORE_SEND);

            return true;
        }

        @Override
        public long onFlushed(long bytes) throws IOException
        {
            long flushed = Math.min(frameRemaining, bytes);
            if (LOG.isDebugEnabled())
                LOG.debug("Flushed {}/{} frame bytes for {}", flushed, bytes, this);
            frameRemaining -= flushed;
            // We should only forward data (not frame) bytes,
            // but we trade precision for simplicity.
            Object channel = stream.getAttachment();
            if (channel instanceof WriteFlusher.Listener)
                ((WriteFlusher.Listener)channel).onFlushed(flushed);
            return bytes - flushed;
        }

        @Override
        public void succeeded()
        {
            bytesWritten.addAndGet(frameBytes);
            frameBytes = 0;
            frameRemaining = 0;

            flowControl.onDataSent(stream, dataBytes);
            dataBytes = 0;

            // Do we have more to send ?
            DataFrame dataFrame = (DataFrame)frame;
            if (getDataBytesRemaining() == 0)
            {
                // Only now we can update the close state
                // and eventually remove the stream.
                if (stream.updateClose(dataFrame.isEndStream(), CloseState.Event.AFTER_SEND))
                    removeStream(stream);
                super.succeeded();
            }
        }
    }

    private static class StreamPromiseCallback implements Callback
    {
        private final Promise<Stream> promise;
        private final IStream stream;

        private StreamPromiseCallback(Promise<Stream> promise, IStream stream)
        {
            this.promise = promise;
            this.stream = stream;
        }

        @Override
        public void succeeded()
        {
            promise.succeeded(stream);
        }

        @Override
        public void failed(Throwable x)
        {
            promise.failed(x);
        }
    }

    private class DataCallback extends Callback.Nested
    {
        private final IStream stream;
        private final int flowControlLength;

        public DataCallback(Callback callback, IStream stream, int flowControlLength)
        {
            super(callback);
            this.stream = stream;
            this.flowControlLength = flowControlLength;
        }

        @Override
        public void succeeded()
        {
            complete();
            super.succeeded();
        }

        @Override
        public void failed(Throwable x)
        {
            // Consume also in case of failures, to free the
            // session flow control window for other streams.
            complete();
            super.failed(x);
        }

        private void complete()
        {
            notIdle();
            stream.notIdle();
            flowControl.onDataConsumed(HTTP2Session.this, stream, flowControlLength);
        }
    }

    private class ResetCallback extends Callback.Nested
    {
        private final int streamId;
        private final int error;

        private ResetCallback(int streamId, int error, Callback callback)
        {
            super(callback);
            this.streamId = streamId;
            this.error = error;
        }

        @Override
        public void succeeded()
        {
            complete();
        }

        @Override
        public void failed(Throwable x)
        {
            if (LOG.isDebugEnabled())
                LOG.debug("Reset failed", x);
            complete();
        }

        private void complete()
        {
            reset(new ResetFrame(streamId, error), getCallback());
        }
    }

    private class OnResetCallback implements Callback
    {
        @Override
        public void succeeded()
        {
            complete();
        }

        @Override
        public void failed(Throwable x)
        {
            if (LOG.isDebugEnabled())
                LOG.debug("OnReset failed", x);
            complete();
        }

        @Override
        public InvocationType getInvocationType()
        {
            return InvocationType.NON_BLOCKING;
        }

        private void complete()
        {
            flusher.iterate();
        }
    }

    private class FailureCallback extends Callback.Nested
    {
        private final int error;
        private final String reason;

        private FailureCallback(int error, String reason, Callback callback)
        {
            super(callback);
            this.error = error;
            this.reason = reason;
        }

        @Override
        public void succeeded()
        {
            complete();
        }

        @Override
        public void failed(Throwable x)
        {
            if (LOG.isDebugEnabled())
                LOG.debug("CloseCallback failed", x);
            complete();
        }

        private void complete()
        {
            close(error, reason, getCallback());
        }
    }

    private class DisconnectCallback implements Callback
    {
        @Override
        public void succeeded()
        {
            complete();
        }

        @Override
        public void failed(Throwable x)
        {
            if (LOG.isDebugEnabled())
                LOG.debug("DisconnectCallback failed", x);
            complete();
        }

        @Override
        public InvocationType getInvocationType()
        {
            return InvocationType.NON_BLOCKING;
        }

        private void complete()
        {
            frames(null, Callback.NOOP, newGoAwayFrame(CloseState.CLOSED, ErrorCode.NO_ERROR.code, null), new DisconnectFrame());
        }
    }

    private class TerminateCallback implements Callback
    {
        private final Throwable failure;

        private TerminateCallback(Throwable failure)
        {
            this.failure = failure;
        }

        @Override
        public void succeeded()
        {
            complete();
        }

        @Override
        public void failed(Throwable x)
        {
            if (x != failure)
                failure.addSuppressed(x);
            complete();
        }

        @Override
        public InvocationType getInvocationType()
        {
            return InvocationType.NON_BLOCKING;
        }

        private void complete()
        {
            terminate(failure);
        }
    }

    /**
     * SPEC: It is required that stream ids are monotonically increasing.
     * Here we use a queue to atomically create the stream id and
     * claim the slot in the queue. Concurrent threads will only
     * flush up to the slot with a non-null entry to make sure
     * frames are sent strictly in their stream id order.
     * See https://tools.ietf.org/html/rfc7540#section-5.1.1.
     */
    private class StreamCreator
    {
        private final Queue<Slot> slots = new ArrayDeque<>();
        private Thread flushing;

        private int priority(PriorityFrame frame, Callback callback)
        {
            Slot slot = new Slot();
            int currentStreamId = frame.getStreamId();
            int streamId = reserveSlot(slot, currentStreamId);

            if (currentStreamId <= 0)
                frame = new PriorityFrame(streamId, frame.getParentStreamId(), frame.getWeight(), frame.isExclusive());

            slot.entry = new ControlEntry(frame, null, callback);
            flush();
            return streamId;
        }

        private void newStream(HeadersFrame frame, Promise<Stream> promise, Stream.Listener listener)
        {
            Slot slot = new Slot();
            int currentStreamId = frame.getStreamId();
            int streamId = reserveSlot(slot, currentStreamId);

            if (currentStreamId <= 0)
            {
                PriorityFrame priority = frame.getPriority();
                priority = priority == null ? null : new PriorityFrame(streamId, priority.getParentStreamId(), priority.getWeight(), priority.isExclusive());
                frame = new HeadersFrame(streamId, frame.getMetaData(), priority, frame.isEndStream());
            }

            try
            {
                createLocalStream(slot, frame, promise, listener, streamId);
            }
            catch (Throwable x)
            {
                freeSlotAndFailPromise(slot, promise, x);
            }
        }

        private void push(PushPromiseFrame frame, Promise<Stream> promise, Stream.Listener listener)
        {
            Slot slot = new Slot();
            int streamId = reserveSlot(slot, 0);
            frame = new PushPromiseFrame(frame.getStreamId(), streamId, frame.getMetaData());

            try
            {
                createLocalStream(slot, frame, promise, listener, streamId);
            }
            catch (Throwable x)
            {
                freeSlotAndFailPromise(slot, promise, x);
            }
        }

        private int reserveSlot(Slot slot, int streamId)
        {
            if (streamId <= 0)
            {
                synchronized (this)
                {
                    streamId = localStreamIds.getAndAdd(2);
                    slots.offer(slot);
                }
            }
            else
            {
                synchronized (this)
                {
                    slots.offer(slot);
                }
            }
            return streamId;
        }

        private void createLocalStream(Slot slot, Frame frame, Promise<Stream> promise, Stream.Listener listener, int streamId)
        {
            IStream stream = HTTP2Session.this.createLocalStream(streamId);
            stream.setListener(listener);
            slot.entry = new ControlEntry(frame, stream, new StreamPromiseCallback(promise, stream));
            flush();
        }

        private void freeSlotAndFailPromise(Slot slot, Promise<Stream> promise, Throwable x)
        {
            synchronized (this)
            {
                slots.remove(slot);
            }
            flush();
            promise.failed(x);
        }

        /**
         * Flush goes over the entries of the slots queue to flush the entries,
         * until either one of the following two conditions is true:
         *  - The queue is empty.
         *  - It reaches a slot with a null entry.
         *  When a slot with a null entry is encountered, this means a concurrent thread reserved a slot
         *  but hasn't set its entry yet. Since entries must be flushed in order, the thread encountering
         *  the null entry must bail out and it is up to the concurrent thread to finish up flushing.
         *  Note that only one thread can flush at any one time, if two threads happen to call flush
         *  concurrently, one will do the work while the other will bail out, so it is safe that all
         *  threads call flush after they're done reserving a slot and setting the entry.
         */
        private void flush()
        {
            Thread thread = Thread.currentThread();
            boolean queued = false;
            while (true)
            {
                ControlEntry entry;
                synchronized (this)
                {
                    if (flushing == null)
                        flushing = thread;
                    else if (flushing != thread)
                        return; // another thread is flushing

                    Slot slot = slots.peek();
                    entry = slot == null ? null : slot.entry;

                    if (entry == null)
                    {
                        flushing = null;
                        break; // No more slots or null entry, so we may iterate on the flusher
                    }

                    slots.poll();
                }
                queued |= flusher.append(entry);
            }
            if (queued)
                flusher.iterate();
        }

        private class Slot
        {
            private volatile ControlEntry entry;
        }
    }
}<|MERGE_RESOLUTION|>--- conflicted
+++ resolved
@@ -27,11 +27,8 @@
 import java.util.Collection;
 import java.util.Collections;
 import java.util.Map;
-<<<<<<< HEAD
+import java.util.Queue;
 import java.util.concurrent.CompletableFuture;
-=======
-import java.util.Queue;
->>>>>>> ac97bc3b
 import java.util.concurrent.ConcurrentHashMap;
 import java.util.concurrent.ConcurrentMap;
 import java.util.concurrent.TimeUnit;
@@ -83,11 +80,8 @@
     private static final Logger LOG = LoggerFactory.getLogger(HTTP2Session.class);
 
     private final ConcurrentMap<Integer, IStream> streams = new ConcurrentHashMap<>();
-<<<<<<< HEAD
+    private final StreamCreator streamCreator = new StreamCreator();
     private final AtomicBiInteger streamCount = new AtomicBiInteger(); // Hi = closed, Lo = stream count
-=======
-    private final StreamCreator streamCreator = new StreamCreator();
->>>>>>> ac97bc3b
     private final AtomicInteger localStreamIds = new AtomicInteger();
     private final AtomicInteger lastRemoteStreamId = new AtomicInteger();
     private final AtomicInteger localStreamCount = new AtomicInteger();
@@ -541,7 +535,8 @@
     @Override
     public void newStream(HeadersFrame frame, Promise<Stream> promise, Stream.Listener listener)
     {
-<<<<<<< HEAD
+        streamCreator.newStream(frame, promise, listener);
+/*
         try
         {
             // Synchronization is necessary to atomically create
@@ -565,9 +560,7 @@
         {
             promise.failed(x);
         }
-=======
-        streamCreator.newStream(frame, promise, listener);
->>>>>>> ac97bc3b
+*/
     }
 
     /**
@@ -582,18 +575,14 @@
      */
     public IStream newLocalStream(HeadersFrame frameIn, HeadersFrame[] frameOut)
     {
-        HeadersFrame frame = frameIn;
         int streamId = frameIn.getStreamId();
         if (streamId <= 0)
-        {
             streamId = localStreamIds.getAndAdd(2);
-            PriorityFrame priority = frameIn.getPriority();
-            priority = priority == null ? null : new PriorityFrame(streamId, priority.getParentStreamId(),
-                priority.getWeight(), priority.isExclusive());
-            frame = new HeadersFrame(streamId, frameIn.getMetaData(), priority, frameIn.isEndStream());
-        }
+
+        HeadersFrame frame = streamCreator.prepareHeadersFrame(streamId, frameIn);
         if (frameOut != null)
             frameOut[0] = frame;
+
         return createLocalStream(streamId, (MetaData.Request)frame.getMetaData());
     }
 
@@ -611,34 +600,7 @@
     @Override
     public void push(IStream stream, Promise<Stream> promise, PushPromiseFrame frame, Stream.Listener listener)
     {
-<<<<<<< HEAD
-        try
-        {
-            // Synchronization is necessary to atomically create
-            // the stream id and enqueue the frame to be sent.
-            boolean queued;
-            synchronized (this)
-            {
-                int streamId = localStreamIds.getAndAdd(2);
-                frame = new PushPromiseFrame(frame.getStreamId(), streamId, frame.getMetaData());
-
-                IStream pushStream = createLocalStream(streamId, frame.getMetaData());
-                pushStream.setListener(listener);
-
-                ControlEntry entry = new ControlEntry(frame, pushStream, new StreamPromiseCallback(promise, pushStream));
-                queued = flusher.append(entry);
-            }
-            // Iterate outside the synchronized block.
-            if (queued)
-                flusher.iterate();
-        }
-        catch (Throwable x)
-        {
-            promise.failed(x);
-        }
-=======
         streamCreator.push(frame, promise, listener);
->>>>>>> ac97bc3b
     }
 
     @Override
@@ -1762,8 +1724,7 @@
             if (currentStreamId <= 0)
                 frame = new PriorityFrame(streamId, frame.getParentStreamId(), frame.getWeight(), frame.isExclusive());
 
-            slot.entry = new ControlEntry(frame, null, callback);
-            flush();
+            assignSlotAndFlush(slot, new ControlEntry(frame, null, callback));
             return streamId;
         }
 
@@ -1773,21 +1734,30 @@
             int currentStreamId = frame.getStreamId();
             int streamId = reserveSlot(slot, currentStreamId);
 
-            if (currentStreamId <= 0)
+            frame = prepareHeadersFrame(streamId, frame);
+
+            try
+            {
+                IStream stream = HTTP2Session.this.createLocalStream(streamId, (MetaData.Request)frame.getMetaData());
+                stream.setListener(listener);
+                stream.process(new PrefaceFrame(), Callback.NOOP);
+                assignSlotAndFlush(slot, new ControlEntry(frame, stream, new StreamPromiseCallback(promise, stream)));
+            }
+            catch (Throwable x)
+            {
+                releaseSlotFlushAndFail(slot, promise, x);
+            }
+        }
+
+        private HeadersFrame prepareHeadersFrame(int streamId, HeadersFrame frame)
+        {
+            if (frame.getStreamId() <= 0)
             {
                 PriorityFrame priority = frame.getPriority();
                 priority = priority == null ? null : new PriorityFrame(streamId, priority.getParentStreamId(), priority.getWeight(), priority.isExclusive());
                 frame = new HeadersFrame(streamId, frame.getMetaData(), priority, frame.isEndStream());
             }
-
-            try
-            {
-                createLocalStream(slot, frame, promise, listener, streamId);
-            }
-            catch (Throwable x)
-            {
-                freeSlotAndFailPromise(slot, promise, x);
-            }
+            return frame;
         }
 
         private void push(PushPromiseFrame frame, Promise<Stream> promise, Stream.Listener listener)
@@ -1798,12 +1768,21 @@
 
             try
             {
-                createLocalStream(slot, frame, promise, listener, streamId);
+                IStream stream = HTTP2Session.this.createLocalStream(streamId, frame.getMetaData());
+                stream.setListener(listener);
+                assignSlotAndFlush(slot, new ControlEntry(frame, stream, new StreamPromiseCallback(promise, stream)));
             }
             catch (Throwable x)
             {
-                freeSlotAndFailPromise(slot, promise, x);
-            }
+                releaseSlotFlushAndFail(slot, promise, x);
+            }
+        }
+
+        private void assignSlotAndFlush(Slot slot, ControlEntry entry)
+        {
+            // Every time a slot entry is assigned, we must flush.
+            slot.entry = entry;
+            flush();
         }
 
         private int reserveSlot(Slot slot, int streamId)
@@ -1826,15 +1805,7 @@
             return streamId;
         }
 
-        private void createLocalStream(Slot slot, Frame frame, Promise<Stream> promise, Stream.Listener listener, int streamId)
-        {
-            IStream stream = HTTP2Session.this.createLocalStream(streamId);
-            stream.setListener(listener);
-            slot.entry = new ControlEntry(frame, stream, new StreamPromiseCallback(promise, stream));
-            flush();
-        }
-
-        private void freeSlotAndFailPromise(Slot slot, Promise<Stream> promise, Throwable x)
+        private void releaseSlotFlushAndFail(Slot slot, Promise<Stream> promise, Throwable x)
         {
             synchronized (this)
             {
@@ -1868,7 +1839,7 @@
                     if (flushing == null)
                         flushing = thread;
                     else if (flushing != thread)
-                        return; // another thread is flushing
+                        return; // Another thread is flushing.
 
                     Slot slot = slots.peek();
                     entry = slot == null ? null : slot.entry;
@@ -1876,7 +1847,8 @@
                     if (entry == null)
                     {
                         flushing = null;
-                        break; // No more slots or null entry, so we may iterate on the flusher
+                        // No more slots or null entry, so we may iterate on the flusher.
+                        break;
                     }
 
                     slots.poll();
