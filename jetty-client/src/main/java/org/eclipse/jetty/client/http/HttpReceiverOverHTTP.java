//
// ========================================================================
// Copyright (c) 1995-2020 Mort Bay Consulting Pty Ltd and others.
//
// This program and the accompanying materials are made available under
// the terms of the Eclipse Public License 2.0 which is available at
// https://www.eclipse.org/legal/epl-2.0
//
// This Source Code may also be made available under the following
// Secondary Licenses when the conditions for such availability set
// forth in the Eclipse Public License, v. 2.0 are satisfied:
// the Apache License v2.0 which is available at
// https://www.apache.org/licenses/LICENSE-2.0
//
// SPDX-License-Identifier: EPL-2.0 OR Apache-2.0
// ========================================================================
//

package org.eclipse.jetty.client.http;

import java.io.EOFException;
import java.nio.ByteBuffer;

import org.eclipse.jetty.client.HttpClient;
import org.eclipse.jetty.client.HttpClientTransport;
import org.eclipse.jetty.client.HttpExchange;
import org.eclipse.jetty.client.HttpReceiver;
import org.eclipse.jetty.client.HttpResponse;
import org.eclipse.jetty.client.HttpResponseException;
import org.eclipse.jetty.http.BadMessageException;
import org.eclipse.jetty.http.HttpField;
import org.eclipse.jetty.http.HttpMethod;
import org.eclipse.jetty.http.HttpParser;
import org.eclipse.jetty.http.HttpStatus;
import org.eclipse.jetty.http.HttpVersion;
import org.eclipse.jetty.io.ByteBufferPool;
import org.eclipse.jetty.io.EndPoint;
import org.eclipse.jetty.io.RetainableByteBuffer;
import org.eclipse.jetty.util.BufferUtil;
import org.eclipse.jetty.util.Callback;
import org.slf4j.Logger;
import org.slf4j.LoggerFactory;

public class HttpReceiverOverHTTP extends HttpReceiver implements HttpParser.ResponseHandler
{
    private static final Logger LOG = LoggerFactory.getLogger(HttpReceiverOverHTTP.class);

    private final HttpParser parser;
    private RetainableByteBuffer networkBuffer;
    private boolean shutdown;
    private boolean complete;

    public HttpReceiverOverHTTP(HttpChannelOverHTTP channel)
    {
        super(channel);
        HttpClient httpClient = channel.getHttpDestination().getHttpClient();
        parser = new HttpParser(this, -1, httpClient.getHttpCompliance());
        HttpClientTransport transport = httpClient.getTransport();
        if (transport instanceof HttpClientTransportOverHTTP)
        {
            HttpClientTransportOverHTTP httpTransport = (HttpClientTransportOverHTTP)transport;
            parser.setHeaderCacheSize(httpTransport.getHeaderCacheSize());
            parser.setHeaderCacheCaseSensitive(httpTransport.isHeaderCacheCaseSensitive());
        }
    }

    @Override
    public HttpChannelOverHTTP getHttpChannel()
    {
        return (HttpChannelOverHTTP)super.getHttpChannel();
    }

    private HttpConnectionOverHTTP getHttpConnection()
    {
        return getHttpChannel().getHttpConnection();
    }

    protected ByteBuffer getResponseBuffer()
    {
        return networkBuffer == null ? null : networkBuffer.getBuffer();
    }

    @Override
    public void receive()
    {
        if (networkBuffer == null)
            acquireNetworkBuffer();
        process();
    }

    private void acquireNetworkBuffer()
    {
        networkBuffer = newNetworkBuffer();
        if (LOG.isDebugEnabled())
            LOG.debug("Acquired {}", networkBuffer);
    }

    private void reacquireNetworkBuffer()
    {
        RetainableByteBuffer currentBuffer = networkBuffer;
        if (currentBuffer == null)
            throw new IllegalStateException();
        if (currentBuffer.hasRemaining())
            throw new IllegalStateException();

        currentBuffer.release();
        networkBuffer = newNetworkBuffer();
        if (LOG.isDebugEnabled())
            LOG.debug("Reacquired {} <- {}", currentBuffer, networkBuffer);
    }

    private RetainableByteBuffer newNetworkBuffer()
    {
        HttpClient client = getHttpDestination().getHttpClient();
        ByteBufferPool bufferPool = client.getByteBufferPool();
        boolean direct = client.isUseInputDirectByteBuffers();
        return new RetainableByteBuffer(bufferPool, client.getResponseBufferSize(), direct);
    }

    private void releaseNetworkBuffer()
    {
        if (networkBuffer == null)
            return;
        networkBuffer.release();
        if (LOG.isDebugEnabled())
            LOG.debug("Released {}", networkBuffer);
        networkBuffer = null;
    }

    protected ByteBuffer onUpgradeFrom()
    {
        if (networkBuffer.hasRemaining())
        {
            HttpClient client = getHttpDestination().getHttpClient();
            ByteBuffer upgradeBuffer = BufferUtil.allocate(networkBuffer.remaining(), client.isUseInputDirectByteBuffers());
            BufferUtil.clearToFill(upgradeBuffer);
            BufferUtil.put(networkBuffer.getBuffer(), upgradeBuffer);
            BufferUtil.flipToFlush(upgradeBuffer, 0);
            return upgradeBuffer;
        }
        return null;
    }

    private void process()
    {
        HttpConnectionOverHTTP connection = getHttpConnection();
        EndPoint endPoint = connection.getEndPoint();
        try
        {
            while (true)
            {
                // Always parse even empty buffers to advance the parser.
                if (parse())
                {
                    // Return immediately, as this thread may be in a race
                    // with e.g. another thread demanding more content.
                    return;
                }

                // Connection may be closed or upgraded in a parser callback.
                boolean upgraded = connection != endPoint.getConnection();
                if (connection.isClosed() || upgraded)
                {
                    if (LOG.isDebugEnabled())
                        LOG.debug("{} {}", upgraded ? "Upgraded" : "Closed", connection);
                    releaseNetworkBuffer();
                    return;
                }

                if (networkBuffer.getReferences() > 1)
                    reacquireNetworkBuffer();

                // The networkBuffer may have been reacquired.
                int read = endPoint.fill(networkBuffer.getBuffer());
                if (LOG.isDebugEnabled())
                    LOG.debug("Read {} bytes in {} from {}", read, networkBuffer, endPoint);

                if (read > 0)
                {
                    connection.addBytesIn(read);
                }
                else if (read == 0)
                {
                    releaseNetworkBuffer();
                    fillInterested();
                    return;
                }
                else
                {
                    releaseNetworkBuffer();
                    shutdown();
                    return;
                }
            }
        }
        catch (Throwable x)
        {
            if (LOG.isDebugEnabled())
<<<<<<< HEAD
                LOG.debug("Unable to fill from endpoint {}", endPoint, x);
            networkBuffer.clear();
=======
                LOG.debug(x);
>>>>>>> e0955192
            releaseNetworkBuffer();
            failAndClose(x);
        }
    }

    /**
     * Parses an HTTP response in the receivers buffer.
     *
     * @return true to indicate that parsing should be interrupted (and will be resumed by another thread).
     */
    private boolean parse()
    {
        while (true)
        {
            boolean handle = parser.parseNext(networkBuffer.getBuffer());
            boolean failed = isFailed();
            if (LOG.isDebugEnabled())
                LOG.debug("Parse result={}, failed={}", handle, failed);
            // When failed, it's safe to close the parser because there
            // will be no races with other threads demanding more content.
            if (failed)
                parser.close();
            if (handle)
                return !failed;

            boolean complete = this.complete;
            this.complete = false;
            if (LOG.isDebugEnabled())
                LOG.debug("Parse complete={}, remaining {} {}", complete, networkBuffer.remaining(), parser);

            if (networkBuffer.isEmpty())
                return false;

            if (complete)
            {
                if (LOG.isDebugEnabled())
                    LOG.debug("Discarding unexpected content after response: {}", networkBuffer);
                networkBuffer.clear();
                return false;
            }
        }
    }

    protected void fillInterested()
    {
        getHttpConnection().fillInterested();
    }

    private void shutdown()
    {
        // Mark this receiver as shutdown, so that we can
        // close the connection when the exchange terminates.
        // We cannot close the connection from here because
        // the request may still be in process.
        shutdown = true;

        // Shutting down the parser may invoke messageComplete() or earlyEOF().
        // In case of content delimited by EOF, without a Connection: close
        // header, the connection will be closed at exchange termination
        // thanks to the flag we have set above.
        parser.atEOF();
        parser.parseNext(BufferUtil.EMPTY_BUFFER);
    }

    protected boolean isShutdown()
    {
        return shutdown;
    }

    @Override
    public void startResponse(HttpVersion version, int status, String reason)
    {
        HttpExchange exchange = getHttpExchange();
        if (exchange == null)
            return;

        String method = exchange.getRequest().getMethod();
        parser.setHeadResponse(HttpMethod.HEAD.is(method) ||
            (HttpMethod.CONNECT.is(method) && status == HttpStatus.OK_200));
        exchange.getResponse().version(version).status(status).reason(reason);

        responseBegin(exchange);
    }

    @Override
    public void parsedHeader(HttpField field)
    {
        HttpExchange exchange = getHttpExchange();
        if (exchange == null)
            return;

        responseHeader(exchange, field);
    }

    @Override
    public boolean headerComplete()
    {
        HttpExchange exchange = getHttpExchange();
        if (exchange == null)
            return false;

        // Store the EndPoint is case of upgrades, tunnels, etc.
        exchange.getRequest().getConversation().setAttribute(EndPoint.class.getName(), getHttpConnection().getEndPoint());
        return !responseHeaders(exchange);
    }

    @Override
    public boolean content(ByteBuffer buffer)
    {
        HttpExchange exchange = getHttpExchange();
        if (exchange == null)
            return false;

        RetainableByteBuffer networkBuffer = this.networkBuffer;
        networkBuffer.retain();
        return !responseContent(exchange, buffer, Callback.from(networkBuffer::release, failure ->
        {
            networkBuffer.release();
            failAndClose(failure);
        }));
    }

    @Override
    public boolean contentComplete()
    {
        return false;
    }

    @Override
    public void parsedTrailer(HttpField trailer)
    {
        HttpExchange exchange = getHttpExchange();
        if (exchange == null)
            return;

        exchange.getResponse().trailer(trailer);
    }

    @Override
    public boolean messageComplete()
    {
        HttpExchange exchange = getHttpExchange();
        if (exchange == null)
            return false;

        int status = exchange.getResponse().getStatus();

        if (status != HttpStatus.CONTINUE_100)
            complete = true;

<<<<<<< HEAD
        boolean proceed = responseSuccess(exchange);
        if (!proceed)
            return true;

        if (status == HttpStatus.SWITCHING_PROTOCOLS_101)
            return true;

        if (HttpMethod.CONNECT.is(exchange.getRequest().getMethod()) && status == HttpStatus.OK_200)
            return true;

        return false;
=======
        return !responseSuccess(exchange);
>>>>>>> e0955192
    }

    @Override
    public void earlyEOF()
    {
        HttpExchange exchange = getHttpExchange();
        HttpConnectionOverHTTP connection = getHttpConnection();
        if (exchange == null)
            connection.close();
        else
            failAndClose(new EOFException(String.valueOf(connection)));
    }

    @Override
    public void badMessage(BadMessageException failure)
    {
        HttpExchange exchange = getHttpExchange();
        if (exchange != null)
        {
            HttpResponse response = exchange.getResponse();
            response.status(failure.getCode()).reason(failure.getReason());
            failAndClose(new HttpResponseException("HTTP protocol violation: bad response on " + getHttpConnection(), response, failure));
        }
    }

    @Override
    protected void reset()
    {
        super.reset();
        parser.reset();
    }

    private void failAndClose(Throwable failure)
    {
        if (responseFailure(failure))
            getHttpConnection().close(failure);
    }

    @Override
    public String toString()
    {
        return String.format("%s[%s]", super.toString(), parser);
    }
}<|MERGE_RESOLUTION|>--- conflicted
+++ resolved
@@ -196,12 +196,7 @@
         catch (Throwable x)
         {
             if (LOG.isDebugEnabled())
-<<<<<<< HEAD
-                LOG.debug("Unable to fill from endpoint {}", endPoint, x);
-            networkBuffer.clear();
-=======
-                LOG.debug(x);
->>>>>>> e0955192
+                LOG.debug("Error processing {}", endPoint, x);
             releaseNetworkBuffer();
             failAndClose(x);
         }
@@ -352,21 +347,7 @@
         if (status != HttpStatus.CONTINUE_100)
             complete = true;
 
-<<<<<<< HEAD
-        boolean proceed = responseSuccess(exchange);
-        if (!proceed)
-            return true;
-
-        if (status == HttpStatus.SWITCHING_PROTOCOLS_101)
-            return true;
-
-        if (HttpMethod.CONNECT.is(exchange.getRequest().getMethod()) && status == HttpStatus.OK_200)
-            return true;
-
-        return false;
-=======
         return !responseSuccess(exchange);
->>>>>>> e0955192
     }
 
     @Override
