--- conflicted
+++ resolved
@@ -230,30 +230,12 @@
         if (!bypassAllowedSchemeCheck && !ALLOWED_SCHEMES.contains(uri.getScheme()))
             throw new IllegalArgumentException("not an allowed scheme: " + uri);
 
-<<<<<<< HEAD
-        try
-        {
-            // normalize to referenced location, Paths.get() doesn't like "/bar/../foo/text.txt" style references
-            // and will return a Path that will not be found with `Files.exists()` or `Files.isDirectory()`
-            this.path = Paths.get(uri.normalize());
-            String uriString = uri.toString();
-            if (Files.isDirectory(path) && !uriString.endsWith(URIUtil.SLASH))
-                uri = URIUtil.correctFileURI(URI.create(uriString + URIUtil.SLASH));
-            this.uri = uri;
-        }
-        catch (FileSystemNotFoundException e)
-        {
-            throw new IllegalStateException("No FileSystem mounted for : " + uri, e);
-        }
-=======
         String uriString = uri.toASCIIString();
         if (Files.isDirectory(path) && !uriString.endsWith(URIUtil.SLASH))
             uri = URIUtil.correctFileURI(URI.create(uriString + URIUtil.SLASH));
 
         this.path = path;
         this.uri = uri;
-        this.alias = checkAliasPath();
->>>>>>> 9668d614
     }
 
     @Override
